% BIDS_EXPORTER - BIDS export wizard, from raw EEG to BIDS
%
% Usage:  
%  >> bids_exporter; % create new study interactively
%
% Authors: Dung Truong and Arnaud Delorme, SCCN, INC, UCSD, July 22, 2024

% Copyright (C) Arnaud Delorme, 2024
%
% This file is part of EEGLAB, see http://www.eeglab.org
% for the documentation and details.
%
% Redistribution and use in source and binary forms, with or without
% modification, are permitted provided that the following conditions are met:
%
% 1. Redistributions of source code must retain the above copyright notice,
% this list of conditions and the following disclaimer.
%
% 2. Redistributions in binary form must reproduce the above copyright notice,
% this list of conditions and the following disclaimer in the documentation
% and/or other materials provided with the distribution.
%
% THIS SOFTWARE IS PROVIDED BY THE COPYRIGHT HOLDERS AND CONTRIBUTORS "AS IS"
% AND ANY EXPRESS OR IMPLIED WARRANTIES, INCLUDING, BUT NOT LIMITED TO, THE
% IMPLIED WARRANTIES OF MERCHANTABILITY AND FITNESS FOR A PARTICULAR PURPOSE
% ARE DISCLAIMED. IN NO EVENT SHALL THE COPYRIGHT HOLDER OR CONTRIBUTORS BE
% LIABLE FOR ANY DIRECT, INDIRECT, INCIDENTAL, SPECIAL, EXEMPLARY, OR
% CONSEQUENTIAL DAMAGES (INCLUDING, BUT NOT LIMITED TO, PROCUREMENT OF
% SUBSTITUTE GOODS OR SERVICES; LOSS OF USE, DATA, OR PROFITS; OR BUSINESS
% INTERRUPTION) HOWEVER CAUSED AND ON ANY THEORY OF LIABILITY, WHETHER IN
% CONTRACT, STRICT LIABILITY, OR TORT (INCLUDING NEGLIGENCE OR OTHERWISE)
% ARISING IN ANY WAY OUT OF THE USE OF THIS SOFTWARE, EVEN IF ADVISED OF
% THE POSSIBILITY OF SUCH DAMAGE.

function bids_exporter(varargin)
    if ~exist('pop_studywizard')
        error('This tool is not available in this EEGLAB version. Use the latest EEGLAB version.')
    end
    
    if nargin == 0
        str = [  'This tool allows you to select binary EEG files' 10 ...
                 'and format them to a BIDS dataset. For more information' 10 ...
                 'see the online help at https://eegbids.org'];

<<<<<<< HEAD
        [~, ~, err, ~] = inputgui('geometry', { 1 1 }, 'geomvert', [1 3], 'uilist', ...
=======
        [res userdata err structout] = inputgui('geometry', { 1 1 }, 'geomvert', [1 3], 'uilist', ...
>>>>>>> cb4fb627
                                  { { 'style' 'text' 'string' 'Welcome to the EEG-BIDS exporter tool!' 'fontweight' 'bold' }  { 'style' 'text' 'string' str } }, 'okbut', 'continue');
        
        if isempty(err), return; end
        [STUDY, ALLEEG] = pop_studywizard();
<<<<<<< HEAD
        if isempty(ALLEEG), return; end
=======
>>>>>>> cb4fb627

        % task Name
        taskName = '';
        if ~isfield(ALLEEG, 'task') || isempty(ALLEEG(1).task)
            res = inputgui('geom', { {2 1 [0 0] [1 1]} {2 1 [1 0] [1 1]} }, 'uilist', ...
                { { 'style' 'text' 'string' 'Enter the task name' } ...
                { 'style' 'edit' 'string' '' } });
            if ~isempty(res) && ~isempty(res{1})
                taskName = res{1};
            else
                errordlg('Operation aborted as a task name is required')
            end
        end
<<<<<<< HEAD

=======
        
>>>>>>> cb4fb627
        if ~isempty(ALLEEG)
            pop_exportbids(STUDY, ALLEEG, 'taskName', taskName)
        end
    elseif nargin == 1 && exist(varargin{1}, 'file')
        pop_runscript(varargin{1});
    end<|MERGE_RESOLUTION|>--- conflicted
+++ resolved
@@ -42,19 +42,12 @@
                  'and format them to a BIDS dataset. For more information' 10 ...
                  'see the online help at https://eegbids.org'];
 
-<<<<<<< HEAD
         [~, ~, err, ~] = inputgui('geometry', { 1 1 }, 'geomvert', [1 3], 'uilist', ...
-=======
-        [res userdata err structout] = inputgui('geometry', { 1 1 }, 'geomvert', [1 3], 'uilist', ...
->>>>>>> cb4fb627
                                   { { 'style' 'text' 'string' 'Welcome to the EEG-BIDS exporter tool!' 'fontweight' 'bold' }  { 'style' 'text' 'string' str } }, 'okbut', 'continue');
         
         if isempty(err), return; end
         [STUDY, ALLEEG] = pop_studywizard();
-<<<<<<< HEAD
         if isempty(ALLEEG), return; end
-=======
->>>>>>> cb4fb627
 
         % task Name
         taskName = '';
@@ -68,12 +61,8 @@
                 errordlg('Operation aborted as a task name is required')
             end
         end
-<<<<<<< HEAD
-
-=======
         
->>>>>>> cb4fb627
-        if ~isempty(ALLEEG)
+	if ~isempty(ALLEEG)
             pop_exportbids(STUDY, ALLEEG, 'taskName', taskName)
         end
     elseif nargin == 1 && exist(varargin{1}, 'file')
