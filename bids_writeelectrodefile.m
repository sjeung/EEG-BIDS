% BIDS_WRITEELECTRODEFILE - write electrodes.tsv and coordsystem.json from single EEG dataset
%
% Usage:
%    bids_writeelectrodefile(EEG, fileOut, flagExport)
%
% Inputs:
%  'EEG'       - [struct] the EEG structure
%  'fileOut'   - [string] filepath of the desired output location with file basename
%                e.g. ~/BIDS_EXPORT/sub-01/ses-01/eeg/sub-01_ses-01_task-GoNogo
%
% Optional inputs:
%  'Export'    - ['on'|'off'|'auto']
%
% Authors: Dung Truong, Arnaud Delorme, 2022

function bids_writeelectrodefile(EEG, fileOut, varargin)

if nargin > 2
    flagExport = varargin{2};
else
    flagExport = 'auto';
end
isTemplate = false;
% case { 32 33 }, fileloc = 'GSN-HydroCel-32.sfp';
% case { 64 65 }, fileloc = 'GSN65v2_0.sfp';
% case { 128 129 }, fileloc = 'GSN129.sfp';
% case { 256 257 }, fileloc = 'GSN-HydroCel-257.sfp';
% 
if isfield(EEG.chaninfo, 'filename') && isequal(flagExport, 'auto')
    if ~isempty(strfind(EEG.chaninfo.filename, 'standard-10-5-cap385.elp')) || ...
            ~isempty(strfind(EEG.chaninfo.filename, 'standard_1005.elc'))||...
            ~isempty(strfind(EEG.chaninfo.filename, 'standard_1005.ced'))
        flagExport = 'off';
        disp('Template channel location detected, not exporting electrodes.tsv file');
    end
end

<<<<<<< HEAD
if ~isequal(flagExport, 'off') && ~isempty(EEG.chanlocs) && isfield(EEG.chanlocs, 'X') && any(cellfun(@(x)~isempty(x), { EEG.chanlocs.X }))
=======
if any(strcmp(flagExport, {'auto', 'on'})) && ~isempty(EEG.chanlocs) && isfield(EEG.chanlocs, 'X') && any(cellfun(@(x)~isempty(x), { EEG.chanlocs.X }))
>>>>>>> 4b63e4ca
    fid = fopen( [ fileOut '_electrodes.tsv' ], 'w');
    fprintf(fid, 'name\tx\ty\tz\n');
    
    for iChan = 1:EEG.nbchan
        if isempty(EEG.chanlocs(iChan).X) || isnan(EEG.chanlocs(iChan).X)
            fprintf(fid, '%s\tn/a\tn/a\tn/a\n', EEG.chanlocs(iChan).labels );
        else
            fprintf(fid, '%s\t%2.6f\t%2.6f\t%2.6f\n', EEG.chanlocs(iChan).labels, EEG.chanlocs(iChan).X, EEG.chanlocs(iChan).Y, EEG.chanlocs(iChan).Z );
        end
    end
    fclose(fid);
    
    % Write coordinate file information (coordsystem.json)
    if isfield(EEG.chaninfo, 'BIDS') && isfield(EEG.chaninfo.BIDS, 'EEGCoordinateUnits')
        coordsystemStruct.EEGCoordinateUnits = EEG.chaninfo.BIDS.EEGCoordinateUnits;
    else
        coordsystemStruct.EEGCoordinateUnits = 'mm';
    end
    if isfield(EEG.chaninfo, 'BIDS') &&isfield(EEG.chaninfo.BIDS, 'EEGCoordinateSystem')
        coordsystemStruct.EEGCoordinateSystem = EEG.chaninfo.BIDS.EEGCoordinateSystem;
    else
        coordsystemStruct.EEGCoordinateSystem = 'CTF';
    end
    if isfield(EEG.chaninfo, 'BIDS') &&isfield(EEG.chaninfo.BIDS, 'EEGCoordinateSystemDescription')
        coordsystemStruct.EEGCoordinateSystemDescription = EEG.chaninfo.BIDS.EEGCoordinateSystemDescription;
    else
        coordsystemStruct.EEGCoordinateSystemDescription = 'EEGLAB';
    end
    jsonwrite( [ fileOut '_coordsystem.json' ], coordsystemStruct);
end<|MERGE_RESOLUTION|>--- conflicted
+++ resolved
@@ -35,11 +35,7 @@
     end
 end
 
-<<<<<<< HEAD
-if ~isequal(flagExport, 'off') && ~isempty(EEG.chanlocs) && isfield(EEG.chanlocs, 'X') && any(cellfun(@(x)~isempty(x), { EEG.chanlocs.X }))
-=======
 if any(strcmp(flagExport, {'auto', 'on'})) && ~isempty(EEG.chanlocs) && isfield(EEG.chanlocs, 'X') && any(cellfun(@(x)~isempty(x), { EEG.chanlocs.X }))
->>>>>>> 4b63e4ca
     fid = fopen( [ fileOut '_electrodes.tsv' ], 'w');
     fprintf(fid, 'name\tx\ty\tz\n');
     
