--- conflicted
+++ resolved
@@ -495,15 +495,11 @@
     % copy anatomical file if any
     if isfield(files(iSubj), 'anat') && ~isempty(files(iSubj).anat)
         mkdir(fullfile(opt.targetdir, subjectStr, 'anat'));
-<<<<<<< HEAD
+        
+        % Currently supporting Single-Session Single-Run of MRI anat only.
+        % If interested in other combinations of run/sessions please contact the authors.
         fileOut = fullfile(opt.targetdir, subjectStr, 'anat', [ subjectStr '_' opt.anattype ]);
-=======
-        
-         % Currently supporting Single-Session Single-Run of MRI anat only.
-         % If interested in other combinations of run/sessions please contact the authors.
-         fileOut = fullfile(opt.targetdir, subjectStr, 'anat', [ subjectStr '_' opt.anattype ]);
          
->>>>>>> 2ef87775
         if strcmpi(opt.defaced, 'on')
             fileOut = [ fileOut '_defacemask' ];
         end
