% pop_importbids() - Import BIDS format folder structure into an EEGLAB
%                    study.
% Usage:
%   >> [STUDY ALLEEG] = pop_importbids(bidsfolder);
%   >> [STUDY ALLEEG] = pop_importbids(bidsfolder, 'key', value);
%
% Inputs:
%   bidsfolder - a loaded epoched EEG dataset structure.
%     options are 'bidsevent', 'bidschanloc' of be turned 'on' (default) or 'off'
%                 'outputdir' default is bidsfolder/derivatives/eeglab
%                 'studyName' default is eeg
%
% Optional inputs:
%  'studyName'   - [string] name of the STUDY
%  'subjects'    - [integer array] indices of subjects to import
%  'sessions'    - [cell] sessions to import
%  'bidsevent'   - ['on'|'off'] import events from BIDS .tsv file and
%                  ignore events in raw binary EEG files.
%  'bidschanloc' - ['on'|'off'] import channel location from BIDS .tsv file
%                  and ignore locations (if any) in raw binary EEG files.
%  'outputdir'   - [string] output folder (default is to use the BIDS
%                  folders).
%  'eventtype'   - [string] BIDS event column to use for EEGLAB event types.
%                  common choices are usually 'trial_type' or 'value'.
%                  Default is 'value'.
%  'bidstask'    - [string] value of a key task- allowing to analyze some
%                  tasks only
%  'metadata'    - ['on'|'off'] only import metadata. Default 'off'.
%
% Outputs:
%   STUDY   - EEGLAB STUDY structure
%   ALLEEG  - EEGLAB ALLEEG structure
%   bids    - bids structure
%
% Authors: Arnaud Delorme, SCCN, INC, UCSD, January, 2019
%         Cyril Pernet, University of Edinburgh
%
% Example:
% pop_importbids('/data/matlab/bids_matlab/rishikesh_study/BIDS_EEG_meditation_experiment');

% Copyright (C) Arnaud Delorme, 2018
%
% This program is free software; you can redistribute it and/or modify
% it under the terms of the GNU General Public License as published by
% the Free Software Foundation; either version 2 of the License, or
% (at your option) any later version.
%
% This program is distributed in the hope that it will be useful,
% but WITHOUT ANY WARRANTY; without even the implied warranty of
% MERCHANTABILITY or FITNESS FOR A PARTICULAR PURPOSE.  See the
% GNU General Public License for more details.
%
% You should have received a copy of the GNU General Public License
% along with this program; if not, to the Free Software
% Foundation, Inc., 59 Temple Place, Suite 330, Boston, MA  02111-1307  USA

function [STUDY, ALLEEG, bids, stats, commands] = pop_importbids(bidsFolder, varargin)

STUDY = [];
ALLEEG = [];
bids = [];
stats = [];
commands = '';
if nargin < 1
    bidsFolder = uigetdir('Pick a BIDS folder');
    if isequal(bidsFolder,0), return; end
    
    cb_select = [ 'tmpfolder = uigetdir;' ...
        'if ~isequal(tmpfolder, 0)' ...
        '   set(findobj(gcbf, ''tag'', ''folder''), ''string'', tmpfolder);' ...
        'end;' ...
        'clear tmpfolder;' ];
    type_fields = { 'value' 'trial_type' 'event_kind' 'event_type' };
    
    disp('Scanning folders...');
    % scan if multiple tasks are present
    [tasklist,sessions,runs] = bids_getinfofromfolder(bidsFolder);
    % scan for event fields
    type_fields = bids_geteventfieldsfromfolder(bidsFolder);
    indVal = strmatch('value', type_fields);
    if ~isempty(indVal)
        type_fields(indVal) = [];
        type_fields = {'value' type_fields{:} };
    end

    bids_event_toggle = ~isempty(type_fields);
    if isempty(type_fields) type_fields = { 'n/a' }; end
    if isempty(tasklist) tasklist = { 'n/a' }; end
    
    cb_event = 'set(findobj(gcbf, ''userdata'', ''bidstype''), ''enable'', fastif(get(gcbo, ''value''), ''on'', ''off''));';
    cb_task  = 'set(findobj(gcbf, ''userdata'', ''task''), ''enable'', fastif(get(gcbo, ''value''), ''on'', ''off''));';
    cb_sess  = 'set(findobj(gcbf, ''userdata'', ''sessions''), ''enable'', fastif(get(gcbo, ''value''), ''on'', ''off''));';
    promptstr    = { ...
        { 'style'  'text'       'string' 'Enter study name (default is BIDS folder name)' } ...
        { 'style'  'edit'       'string' '' 'tag' 'studyName' } ...
        {} ...
        { 'style'  'checkbox'   'string' 'Use BIDS electrode.tsv files (when present) for channel locations; off: look up locations using channel labels' 'tag' 'chanlocs' 'value' 1 } ...
        { 'style'  'checkbox'   'string' 'Use BIDS event.tsv files for events and use the following BIDS field for event type' 'tag' 'events' 'value' bids_event_toggle 'callback' cb_event } ...
        { 'style'  'popupmenu'  'string' type_fields 'tag' 'typefield' 'value' 1 'userdata' 'bidstype'  'enable' fastif(bids_event_toggle, 'on', 'off') } ...
        { 'style'  'checkbox'   'string' 'Import only the following BIDS tasks' 'tag' 'bidstask' 'value' 0 'callback' cb_task } ...
        { 'style'  'popupmenu'  'string' tasklist 'tag' 'bidstaskstr' 'value' 1 'userdata' 'task'  'enable' 'off' } {} ...
        { 'style'  'checkbox'   'string' 'Import only the following sessions' 'tag' 'bidssessions' 'value' 0 'callback' cb_sess }  ...
        { 'style'  'listbox'    'string' sessions 'tag' 'bidsessionstr' 'max' 2 'value' [] 'userdata' 'sessions'  'enable' 'off' } {} ...
        {} ...
        { 'style'  'text'       'string' 'Study output folder' } ...
        { 'style'  'edit'       'string' fullfile(bidsFolder, 'derivatives', 'eeglab') 'tag' 'folder' 'HorizontalAlignment' 'left' } ...
        { 'style'  'pushbutton' 'string' '...' 'callback' cb_select } ...
        };
    geometry = {[2 1.5], 1, 1,[1 0.35],[0.6 0.35 0.5],[0.6 0.35 0.5],1,[1 2 0.5]};
    geomvert = [1 0.5, 1 1 1 1.5 0.5 1];
    if isempty(sessions)
        promptstr(10:12) = [];
        geometry(6) = [];
        geomvert(6) = [];
    end
    
    [~,~,~,res] = inputgui( 'geometry', geometry, 'geomvert', geomvert, 'uilist', promptstr, 'helpcom', 'pophelp(''pop_importbids'')', 'title', 'Import BIDS data -- pop_importbids()');
    if isempty(res), return; end
    
    if ~isempty(type_fields) && ~strcmpi(type_fields{res.typefield}, 'n/a'), options = { 'eventtype' type_fields{res.typefield} }; else options = {}; end
    if res.events,    options = { options{:} 'bidsevent' 'on' };   else options = { options{:} 'bidsevent' 'off' }; end
    if res.chanlocs,  options = { options{:} 'bidschanloc' 'on' }; else options = { options{:} 'bidschanloc' 'off' }; end
    if ~isempty(res.folder),  options = { options{:} 'outputdir' res.folder }; end
    if ~isempty(res.studyName),  options = { options{:} 'studyName' res.studyName }; end
    if res.bidstask     && ~strcmpi(tasklist{res.bidstaskstr}, 'n/a'),  options = { options{:} 'bidstask' tasklist{res.bidstaskstr} }; end
    if isfield(res, 'bidssessions')
        if res.bidssessions && ~isempty(res.bidsessionstr),  options = { options{:} 'sessions' sessions(res.bidsessionstr) }; end
    end
else
    options = varargin;
end

[~,defaultStudyName] = fileparts(bidsFolder);
opt = finputcheck(options, { ...
    'bidsevent'      'string'    { 'on' 'off' }    'on';  ...
    'bidschanloc'    'string'    { 'on' 'off' }    'on'; ...
    'bidstask'       'string'    {}                ''; ...
    'subjects'       'integer'   {}                []; ...
    'sessions'       'cell'      {}                {}; ...
    'metadata'       'string'    { 'on' 'off' }    'off'; ...
    'eventtype'      'string'    {  }              'value'; ...
    'outputdir'      'string'    { } fullfile(bidsFolder, 'derivatives', 'eeglab'); ...
    'studyName'      'string'    { }                defaultStudyName ...
    }, 'pop_importbids');
if isstr(opt), error(opt); end

if ~exist('jsondecode.m','file')
   addpath([fileparts(which('pop_importbids.m')) filesep 'JSONio']) 
end

% Options:
% - copy folder
% - use channel location and event

% load change file
changesFile = fullfile(bidsFolder, 'CHANGES');
bids.CHANGES = '';
if exist(changesFile,'File')
    bids.CHANGES = importalltxt( changesFile );
end

% load Readme file
readmeFile = fullfile(bidsFolder, 'README');
bids.README = '';
if exist(readmeFile,'File')
    bids.README = importalltxt( readmeFile );
end

% load dataset description file
dataset_descriptionFile = fullfile(bidsFolder, 'dataset_description.json');
bids.dataset_description = '';
if exist(dataset_descriptionFile,'File')
    if exist('jsondecode.m','file')
        bids.dataset_description = jsondecode(importalltxt( dataset_descriptionFile ));
    else
        bids.dataset_description = jsonread(dataset_descriptionFile);
    end
end

% load participant file
participantsFile = fullfile(bidsFolder, 'participants.tsv');
bids.participants = '';
if exist(participantsFile,'File')
    bids.participants = importtsv( participantsFile );
end
% if no participants.tsv, use subjects folder names as their IDs
if isempty(bids.participants)
    participantFolders = dir(fullfile(bidsFolder, 'sub-*'));
    bids.participants = {'participant_id' participantFolders.name }';
end

% load participant sidecar file
participantsJSONFile = fullfile(bidsFolder, 'participants.json');
bids.participantsJSON = '';
if exist(participantsJSONFile,'File')
    if exist('jsondecode.m','file')
        bids.participantsJSON = jsondecode(importalltxt( participantsJSONFile ));
    else
        bids.participantsJSON = jsonread(participantsJSONFile);
    end
end

% scan participants
count = 1;
commands = {};
task = [ 'task-' bidsFolder ];
bids.data = [];
bids.eventInfo = [];
bids.data.eventdesc = [];
bids.data.eventinfo = [];
inconsistentChannels = 0;
inconsistentEvents   = 0;
if isempty(opt.subjects)
    opt.subjects = 2:size(bids.participants,1); % indices into the participants.tsv file, ignoring first header row
else
    opt.subjects = opt.subjects+1;
end
for iSubject = opt.subjects
    
    parentSubjectFolder = fullfile(bidsFolder   , bids.participants{iSubject,1});
    outputSubjectFolder = fullfile(opt.outputdir, bids.participants{iSubject,1});
    
    % find folder containing eeg
    if exist(fullfile(parentSubjectFolder, 'eeg'),'dir')
        subjectFolder = { fullfile(parentSubjectFolder, 'eeg') };
        subjectFolderOut = { fullfile(outputSubjectFolder, 'eeg') };
    else
        subFolders = dir(fullfile(parentSubjectFolder, 'ses*'));
        subFolders = { subFolders.name };
        subjectFolder    = {};
        subjectFolderOut = {};
        if ~isempty(opt.sessions)
            subFolders = intersect(subFolders, opt.sessions);
        end
        
        for iFold = 1:length(subFolders)
            subjectFolder{   iFold} = fullfile(parentSubjectFolder, subFolders{iFold}, 'eeg');
            subjectFolderOut{iFold} = fullfile(outputSubjectFolder, subFolders{iFold}, 'eeg');
            if ~exist(subjectFolder{iFold},'dir')
                subjectFolder{   iFold} = fullfile(parentSubjectFolder, subFolders{iFold}, 'meg');
                subjectFolderOut{iFold} = fullfile(outputSubjectFolder, subFolders{iFold}, 'meg');
                if ~exist(subjectFolder{iFold},'dir')
                    subjectFolder{   iFold} = fullfile(parentSubjectFolder, subFolders{iFold}, 'ieeg');
                    subjectFolderOut{iFold} = fullfile(outputSubjectFolder, subFolders{iFold}, 'ieeg');
                end
            end
        end
    end
    
    % import data
    for iFold = 1:length(subjectFolder) % scan sessions
        if ~exist(subjectFolder{iFold},'dir')
            fprintf(2, 'No EEG data folder for subject %s session %s\n', bids.participants{iSubject,1}, subFolders{iFold});
        else
            % MEG, EEG, iEEG or BEH
            
            % which raw data - with folder inheritance
            eegFile     = searchparent(subjectFolder{iFold}, '*eeg.*');
            if isempty(eegFile)
                eegFile     = searchparent(subjectFolder{iFold}, '*_meg.*');
            end
            if isempty(eegFile)
                eegFile     = searchparent(subjectFolder{iFold}, '*_ieeg.*');
            end
            infoFile      = searchparent(subjectFolder{iFold}, '*_eeg.json');
            channelFile   = searchparent(subjectFolder{iFold}, '*_channels.tsv');
            elecFile      = searchparent(subjectFolder{iFold}, '*_electrodes.tsv');
            eventFile     = searchparent(subjectFolder{iFold}, '*_events.tsv');
            eventDescFile = searchparent(subjectFolder{iFold}, '*_events.json');
            behFile       = searchparent(fullfile(subjectFolder{iFold}, '..', 'beh'), '*_beh.tsv');
            
            % remove BEH files which are have runs (treated separately)
            if ~isempty(behFile) && (contains(behFile(1).name, 'run') || contains(behFile(1).name, 'task'))
                behFile = {};
            end
            
            % check the task
            if ~isempty(opt.bidstask)
                eegFile       = filterFiles(eegFile      , opt.bidstask);
                infoFile      = filterFiles(infoFile     , opt.bidstask);
                channelFile   = filterFiles(channelFile  , opt.bidstask);
                elecFile      = filterFiles(elecFile     , opt.bidstask);
                eventDescFile = filterFiles(eventDescFile, opt.bidstask);
            end
            
            % raw data
            allFiles = { eegFile.name };
            ind = strmatch( 'json', cellfun(@(x)x(end-3:end), allFiles, 'uniformoutput', false) );
            if ~isempty(ind)
                eegFileJSON = allFiles(ind);
                allFiles(ind) = [];
            end
            ind = strmatch( '.set', cellfun(@(x)x(end-3:end), allFiles, 'uniformoutput', false) ); % EEGLAB
            if ~isempty(ind)
                eegFileRawAll  = allFiles(ind);
            elseif length(allFiles) == 1
                eegFileRawAll  = allFiles;
            else
                ind = strmatch( '.eeg', cellfun(@(x)x(end-3:end), allFiles, 'uniformoutput', false) ); % BVA
                if isempty(ind)
                    ind = strmatch( '.edf', cellfun(@(x)x(end-3:end), allFiles, 'uniformoutput', false) ); % EDF
                    if isempty(ind)
                        ind = strmatch( '.bdf', cellfun(@(x)x(end-3:end), allFiles, 'uniformoutput', false) ); % BDF
                        if isempty(ind)
                            ind = strmatch( '.fif', cellfun(@(x)x(end-3:end), allFiles, 'uniformoutput', false) ); % FIF
                            if isempty(ind)
                                ind = strmatch( '.gz', cellfun(@(x)x(end-2:end), allFiles, 'uniformoutput', false) ); % FIF
                                if isempty(ind) && ~isempty(allFiles)
                                    ind = strmatch( '.mefd', cellfun(@(x)x(end-4:end), allFiles, 'uniformoutput', false) ); % MEFD
                                    if isempty(ind) && ~isempty(allFiles)
                                        fprintf(2, 'No EEG file found for subject %s\n', bids.participants{iSubject,1});
                                    end
                                end
                            end
                        end
                    end
                end
                eegFileRawAll  = allFiles(ind);
            end
            
            if ~isempty(behFile) % should be a single file
                if length(behFile) > 1
                    fprintf(2, 'More than 1 BEH file for a given subject, do not know what to do with it\n');
                end
                behData = readtable(fullfile(behFile(1).folder, behFile(1).name),'FileType','text');
            end
            
            % skip most import if set file with no need for modication
            for iFile = 1:length(eegFileRawAll)
                
                eegFileName = eegFileRawAll{iFile};
                [~,tmpFileName,fileExt] = fileparts(eegFileName);
                eegFileRaw     = fullfile(subjectFolder{   iFold}, eegFileName);
                eegFileNameOut = fullfile(subjectFolderOut{iFold}, [ tmpFileName '.set' ]);
                
                % what is the run
                iRun = 1;
                ind = strfind(eegFileRaw, '_run-');
                if ~isempty(ind)
                    tmpEegFileRaw = eegFileRaw(ind(1)+5:end);
                    indUnder = find(tmpEegFileRaw == '_');
                    iRun = str2double(tmpEegFileRaw(1:indUnder(1)-1));
                    if isnan(iRun) || iRun == 0
                        iRun = str2double(tmpEegFileRaw(1:indUnder(1)-2)); % rare case run 5H in ds003190/sub-01/ses-01/eeg/sub-01_ses-01_task-ctos_run-5H_eeg.eeg
                        if isnan(iRun) || iRun == 0
                            error('Problem converting run information'); 
                        end
                    end
                    % check for BEH file
                    filePathTmp = fileparts(eegFileRaw);
                    behFileTmp = fullfile(filePathTmp,'..', 'beh', [eegFileRaw(1:ind(1)-1) '_beh.tsv' ]);
                    if exist(behFileTmp, 'file')
                        behData = readtable(behFileTmp,'FileType','text');
                    else
                        behData = [];
                    end
                else
                    % check for BEH file
                    [filePathTmp, fileBaseTmp ] = fileparts(eegFileRaw);
                    behFileTmp = fullfile(filePathTmp, '..', 'beh', [fileBaseTmp(1:end-4) '_beh.tsv' ]);
                    if exist(behFileTmp, 'file')
                        try
                            behData = readtable(behFileTmp,'FileType','text');
                        catch
                            disp('Warning: could not load BEH file');
                        end
                    else
                        behData = [];
                    end
                end
                
                % JSON information file
                infoData = loadfile([ eegFileRaw(1:end-8) '_eeg.json' ], infoFile);
                bids.data = setallfields(bids.data, [iSubject-1,iFold,iFile], infoData);
                    
                % extract task name
                underScores = find(tmpFileName == '_');
                if ~strcmpi(tmpFileName(underScores(end)+1:end), 'eeg')
                    if ~strcmpi(tmpFileName(underScores(end)+1:end), 'ieeg')
                        if ~strcmpi(tmpFileName(underScores(end)+1:end), 'meg.fif')
                            if ~strcmpi(tmpFileName(underScores(end)+1:end), 'meg')
                                error('Data file name does not contain eeg, ieeg, or meg'); % theoretically impossible
                            end
                        end
                    end
                end
                if contains(tmpFileName,'task')
                    tStart = strfind(tmpFileName,'_task')+1;
                    tEnd = underScores - tStart; 
                    tEnd = min(tEnd(tEnd>0)) + tStart - 1;
                    task = tmpFileName(tStart:tEnd);
                end
                
                if ~strcmpi(fileExt, '.set') || strcmpi(opt.bidsevent, 'on') || strcmpi(opt.bidschanloc, 'on') || ~strcmpi(opt.outputdir, bidsFolder)
                    fprintf('Importing file: %s\n', eegFileRaw);
                    switch lower(fileExt)
                        case '.set' % do nothing
                            if strcmpi(opt.metadata, 'on')
                                EEG = pop_loadset( 'filename', eegFileRaw, 'loadmode', 'info' );
                            else
                                EEG = pop_loadset( 'filename', eegFileName, 'filepath', subjectFolder{iFold});
                            end
                        case {'.bdf','.edf'}
                            EEG = pop_biosig( eegFileRaw ); % no way to read meta data only (because events in channel)
                        case '.eeg'
                            [tmpPath,tmpFileName,~] = fileparts(eegFileRaw);
                            if exist(fullfile(tmpPath, [tmpFileName '.vhdr']), 'file'), ext = '.vhdr'; else ext = '.VMRK'; end
                            if strcmpi(opt.metadata, 'on')
                                EEG = pop_loadbv( tmpPath, [tmpFileName ext], [], [], true );
                            else
                                EEG = pop_loadbv( tmpPath, [tmpFileName ext] );
                            end
                        case '.fif'
                            EEG = pop_fileio(eegFileRaw); % fif folder
                        case '.gz'
                            gunzip(eegFileRaw);
                            EEG = pop_fileio(eegFileRaw(1:end-3)); % fif folder
                        case '.ds'
                            EEG = pop_fileio(eegFileRaw); % fif folder
                        case '.mefd'
                            if ~exist('pop_matmef', 'file')
                                error('MEF plugin not present, please install the MATMEF plugin first')
                            end
                            EEG = pop_matmef(eegFileRaw); % fif folder
                        otherwise
                            error('No EEG data found for subject/session %s', subjectFolder{iFold});
                    end
                    EEG = eeg_checkset(EEG);
                    EEGnodata = EEG;
                    EEGnodata.data = [];
                    bids.data = setallfields(bids.data, [iSubject-1,iFold,iFile], struct('EEG', EEGnodata));
                    
                    % channel location data
                    % ---------------------
                    selected_chanfile = bids_get_file(eegFileRaw(1:end-8), '_channels.tsv', channelFile);
                    selected_elecfile = bids_get_file(eegFileRaw(1:end-8), '_electrodes.tsv', elecFile);
                    if strcmpi(opt.bidschanloc, 'on')
                        [EEG, channelData, elecData] = eeg_importchanlocs(EEG, selected_chanfile, selected_elecfile);
                        if isempty(selected_elecfile) && (isempty(EEG.chanlocs) || ~isfield(EEG.chanlocs, 'theta') || any(~cellfun(@isempty, { EEG.chanlocs.theta })))
                            dipfitdefs;
                            EEG = pop_chanedit(EEG, 'cleanlabels', 'on', 'lookup', template_models(2).chanfile);
                        end
                    else
                        channelData = loadfile(selected_chanfile);
                        elecData    = loadfile(selected_elecfile);
                        if ~isfield(EEG.chanlocs, 'theta') || any(~cellfun(@isempty, { EEG.chanlocs.theta }))
                            dipfitdefs;
                            EEG = pop_chanedit(EEG, 'cleanlabels', 'on', 'lookup', template_models(2).chanfile);
                        else
                            disp('The EEG file has channel locations associated with it, we are keeping them');
                        end
                    end
                    bids.data = setallfields(bids.data, [iSubject-1,iFold,iFile], struct('chaninfo', { channelData }));
                    bids.data = setallfields(bids.data, [iSubject-1,iFold,iFile], struct('elecinfo', { elecData }));
                    
                    % event data
                    % ----------
                    if strcmpi(opt.bidsevent, 'on')
                        eventfile              = bids_get_file(eegFileRaw(1:end-8), '_events.tsv', eventFile);
                        selected_eventdescfile = bids_get_file(eegFileRaw(1:end-8), '_events.json', eventDescFile);
%                     
                        [EEG, bids, eventData, eventDesc] = eeg_importeventsfiles(EEG, eventfile, 'bids', bids, 'eventDescFile', selected_eventdescfile, 'eventtype', opt.eventtype); 
                        if isempty(eventData), error('bidsevent on but events.tsv has no data'); end
                        bids.data = setallfields(bids.data, [iSubject-1,iFold,iFile], struct('eventinfo', {eventData}));
                        bids.data = setallfields(bids.data, [iSubject-1,iFold,iFile], struct('eventdesc', {eventDesc}));
                    end
                    
                    % copy information inside dataset
                    EEG.subject = bids.participants{iSubject,1};
                    EEG.session = iFold;
                    EEG.run = iRun;
                    EEG.task = task(6:end); % task is currently of format "task-<Task name>"
                    
                    % build `EEG.BIDS` from `bids`
                    BIDS.gInfo = bids.dataset_description;
                    BIDS.gInfo.README = bids.README;
                    BIDS.pInfo = [bids.participants(1,:); bids.participants(iSubject,:)]; % header -> iSubject info
                    BIDS.pInfoDesc = bids.participantsJSON;
                    BIDS.eInfo = bids.eventInfo;
                    BIDS.eInfoDesc = bids.data.eventdesc;
                    BIDS.tInfo = infoData;
                    if ~isempty(behData)
                        behData = table2struct(behData);
                    end
                    BIDS.behavioral = behData;
                    EEG.BIDS = BIDS;
                    
                    if strcmpi(opt.metadata, 'off')
                        if exist(subjectFolderOut{iFold},'dir') ~= 7
                            mkdir(subjectFolderOut{iFold});
                        end
                        EEG = pop_saveset( EEG, eegFileNameOut);
                    end
                end
                
                % building study command
                commands = [ commands { 'index' count 'load' eegFileNameOut 'subject' bids.participants{iSubject,1} 'session' iFold 'task' task(6:end) 'run' iRun } ];
                
                % custom numerical fields
                for iCol = 2:size(bids.participants,2)
                    commands = [ commands { bids.participants{1,iCol} bids.participants{iSubject,iCol} } ];
                end
                if isstruct(behData) && ~isempty(behData)
                    behFields = fieldnames(behData);
                    for iFieldBeh = 1:length(behFields)
                        commands = [ commands { behFields{iFieldBeh} behData.(behFields{iFieldBeh}) } ];
                    end
                end
                count = count+1;
                
                % check dataset consistency
                bData = bids.data(iSubject-1,iFold,iFile);
                if ~isempty(bData.chaninfo)
                    if size(bData.chaninfo,1)-1 ~= bData.EEG.nbchan
                        fprintf(2, 'Warning: inconsistency detected, %d channels in BIDS file vs %d in EEG file for %s\n', size(bData.chaninfo,1)-1, bData.EEG.nbchan, [tmpFileName,fileExt]);
                        inconsistentChannels = inconsistentChannels+1;
                    end
                end
                %{
                if ~isempty(bData.eventinfo)
                    if size(bData.eventinfo,1)-1 ~= length(bData.EEG.event)
                        fprintf(2, 'Warning: inconsistency detected, %d events in BIDS file vs %d in EEG file for %s\n', size(bData.eventinfo,1)-1, length(bData.EEG.event), [tmpFileName,fileExt]);
                        inconsistentEvents = inconsistentEvents+1;
                    end
                end
                %}
            end % end for eegFileRaw
            fclose all;
        end
    end
end

% update statistics
% -----------------
% compute basic statistics
stats.README             = 0;
stats.TaskDescription    = 0;
stats.Instructions       = 0;
stats.EEGReference       = 0;
stats.PowerLineFrequency = 0;
stats.ChannelTypes       = 0;
stats.ElectrodePositions = 0;
stats.ParticipantsAgeAndGender = 0;
stats.SubjectArtefactDescription = 0;
stats.eventConsistency   = 0;
stats.channelConsistency = 0;
stats.EventDescription    = 0;
if ~isempty(bids.README), stats.README = 1; end
if ismember('age'   , bids.participants(1,:)) && ismember('gender', bids.participants(1,:))
    stats.ParticipantsAgeAndGender = 1; 
end
if checkBIDSfield(bids, 'TaskDescription'),            stats.TaskDescription = 1; end
if checkBIDSfield(bids, 'Instructions'),               stats.Instructions = 1; end
if checkBIDSfield(bids, 'EEGReference'),               stats.EEGReference = 1; end
if checkBIDSfield(bids, 'PowerLineFrequency'),         stats.PowerLineFrequency = 1; end
if checkBIDSfield(bids, 'elecinfo'),                   stats.ElectrodePositions = 1; end
if checkBIDSfield(bids, 'eventdesc'),                  stats.EventDescription   = 1; end
if checkBIDSfield(bids, 'SubjectArtefactDescription'), stats.SubjectArtefactDescription   = 1; end
if isfield(bids.data, 'chaninfo') && ~isempty(bids.data(1).chaninfo) && ~isempty(strmatch('type', lower(bids.data(1).chaninfo(1,:)), 'exact'))
    stats.ChannelTypes = 1;
end
stats.channelConsistency = fastif(inconsistentChannels > 0, 0, 1);
stats.eventConsistency   = fastif(inconsistentEvents   > 0, 0, 1);

% study name and study creation
% -----------------------------
if strcmpi(opt.metadata, 'off')
    if isempty(commands)
        error('No dataset were found');
    end
    studyName = fullfile(opt.outputdir, [opt.studyName '.study']);
    if exist('tasklist','var') && length(tasklist)~=1 && isempty(opt.bidstask)
        [STUDY, ALLEEG]  = std_editset([], [], 'commands', commands, 'filename', studyName, 'task', 'task-mixed');
    else
        [STUDY, ALLEEG]  = std_editset([], [], 'commands', commands, 'filename', studyName, 'task', task);
    end
    
    if ~isempty(options)
        commands = sprintf('[STUDY, ALLEEG] = pop_importbids(''%s'', %s);', bidsFolder, vararg2str(options));
    else
        commands = sprintf('[STUDY, ALLEEG] = pop_importbids(''%s'');', bidsFolder);
    end
end

% import HED tags if exists in top level events.json
% -----------------------------
% scan for top level events.json
top_level_eventsjson = dir(fullfile(bidsFolder, '*_events.json'));
if ~isempty(top_level_eventsjson) && numel(top_level_eventsjson) == 1
    top_level_eventsjson = fullfile(top_level_eventsjson.folder, top_level_eventsjson.name);
    if plugin_status('HEDTools')
        try 
            fMap = fieldMap.createfMapFromJson(top_level_eventsjson);
            if fMap.hasAnnotation()
                STUDY.etc.tags = fMap.getStruct();
            end
        catch ME
            warning('Found top-level events.json file and tried importing HED tags but failed');
        end
    end
end

% check BIDS data field present
% -----------------------------
function res = checkBIDSfield(bids, fieldName)
res = false;
if isfield(bids.data, fieldName)
    fieldContent = { bids.data.(fieldName) };
    fieldContent(cellfun(@isempty, fieldContent)) = [];
    if ~isempty(fieldContent), res = true; end
end

% Import full text file
% ---------------------
function str = importalltxt(fileName)

str = [];
fid =fopen(fileName, 'r');
while ~feof(fid)
    str = [str 10 fgetl(fid) ];
end
str(1) = [];

% search parent folders (outward search) for the file of given fileName
% ---------------------
function outFile = searchparent(folder, fileName)
% search nestedly outward
% only get exact match and filter out hidden file
outFile = '';
parent = folder;
while ~any(arrayfun(@(x) strcmp(lower(x.name),'dataset_description.json'), dir(parent))) && isempty(outFile) % dataset_description indicates root BIDS folder
    outFile = filterHiddenFile(folder, dir(fullfile(parent, fileName)));
    parent = fileparts(parent);
end
if isempty(outFile)
    outFile = filterHiddenFile(parent, dir(fullfile(parent, fileName)));
end

function fileList = filterHiddenFile(folder, fileList)
isGoodFile = true(1,numel(fileList));
% loop to identify hidden files
for iFile = 1:numel(fileList) %'# loop only non-dirs
    % on OSX, hidden files start with a dot
    isGoodFile(iFile) = logical(~strcmp(fileList(iFile).name(1),'.'));
    if isGoodFile(iFile) && ispc
        % check for hidden Windows files - only works on Windows
        [~,stats] = fileattrib(fullfile(folder,fileList(iFile).name));
        if stats.hidden
            isGoodFile(iFile) = false;
        end
    end
end

% remove bad files
fileList = fileList(isGoodFile);

% Filter files
% ------------
function fileList = filterFiles(fileList, taskList)

keepInd = zeros(1,length(fileList));
for iFile = 1:length(fileList)
    if ~isempty(strfind(fileList(iFile).name, taskList))
        keepInd(iFile) = 1;
    end
end
fileList = fileList(logical(keepInd));

% import JSON or TSV file
% -----------------------
function data = loadfile(localFile, globalFile)
[~,~,ext] = fileparts(localFile);
data = [];
localFile = dir(localFile);
if ~isempty(localFile)
    if strcmpi(ext, '.tsv')
        data = importtsv( fullfile(localFile(1).folder, localFile(1).name));
    else
        if exist('jsondecode.m','file')
            data = jsondecode( importalltxt( fullfile(localFile(1).folder, localFile(1).name) ));
        else
            data = jsonread(fullfile(localFile(1).folder, localFile(1).name));
        end
    end        
elseif nargin > 1 && ~isempty(globalFile)
    if strcmpi(ext, '.tsv')
        data = importtsv( fullfile(globalFile(1).folder, globalFile(1).name));
    else
        if exist('jsondecode.m','file')
            data = jsondecode( importalltxt( fullfile(globalFile(1).folder, globalFile(1).name) ));
        else
            data = jsonread(fullfile(globalFile(1).folder, globalFile(1).name));
        end
    end
end

% set structure
% -------------
function sdata = setallfields(sdata, indices, newdata)
if isempty(newdata), return; end
if ~isstruct(newdata), error('Can only assign structures'); end
if length(indices) < 3, error('Must have 3 indices'); end
allFields = fieldnames(newdata);
for iField = 1:length(allFields)
    sdata(indices(1), indices(2), indices(3)).(allFields{iField}) = newdata.(allFields{iField});
end

% Import tsv file
% ---------------
function res = importtsv( fileName)

res = loadtxt( fileName, 'verbose', 'off', 'delim', 9);

for iCol = 1:size(res,2)
    % search for NaNs in numerical array
    indNaNs = cellfun(@(x)strcmpi('n/a', x), res(:,iCol));
    if ~isempty(indNaNs)
        allNonNaNVals = res(find(~indNaNs),iCol);
        allNonNaNVals(1) = []; % header
        testNumeric   = cellfun(@isnumeric, allNonNaNVals);
        if all(testNumeric)
            res(find(indNaNs),iCol) = { NaN };
        elseif ~all(~testNumeric)
            % Convert numerical value back to string
            res(:,iCol) = cellfun(@num2str, res(:,iCol), 'uniformoutput', false);
        end
    end
end

% get BIDS file
function filestr = bids_get_file(baseName, ext, alternateFile)
filestr = '';
if exist([ baseName ext ], 'file')
    filestr = [ baseName ext ];
else
<<<<<<< HEAD
    if isfield(alternateFile, 'folder') && isfield(alternateFile, 'name') && ~isempty(alternateFile)
=======
    if ~isempty(alternateFile) && isfield(alternateFile, 'folder') && isfield(alternateFile, 'name')
>>>>>>> a58f356c
        tmpFile = fullfile(alternateFile(1).folder, alternateFile(1).name);
        if exist(tmpFile, 'file')
            filestr = tmpFile;
        end
    end
end<|MERGE_RESOLUTION|>--- conflicted
+++ resolved
@@ -733,11 +733,7 @@
 if exist([ baseName ext ], 'file')
     filestr = [ baseName ext ];
 else
-<<<<<<< HEAD
-    if isfield(alternateFile, 'folder') && isfield(alternateFile, 'name') && ~isempty(alternateFile)
-=======
     if ~isempty(alternateFile) && isfield(alternateFile, 'folder') && isfield(alternateFile, 'name')
->>>>>>> a58f356c
         tmpFile = fullfile(alternateFile(1).folder, alternateFile(1).name);
         if exist(tmpFile, 'file')
             filestr = tmpFile;
