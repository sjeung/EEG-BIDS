--- conflicted
+++ resolved
@@ -1,13 +1,9 @@
 % pop_importbids() - Import BIDS format folder structure into an EEGLAB
 %                    study.
 % Usage:
-<<<<<<< HEAD
 %   >> [STUDY ALLEEG] = pop_importbids(bidsfolder);
 %   >> [STUDY ALLEEG] = pop_importbids(bidsfolder, 'key', value);
 %
-=======
-%           >> [STUDY ALLEEG] = pop_importbids(bidsfolder,options);
->>>>>>> 198c966d
 % Inputs:
 %   bidsfolder - a loaded epoched EEG dataset structure.
 %     options are 'bidsevent', 'bidschanloc' of be turned 'on' (default) or 'off'
@@ -15,6 +11,7 @@
 %                 'studyName' default is eeg
 %
 % Optional inputs:
+%  'studyName'   - [string] name of the STUDY
 %  'bidsevent'   - ['on'|'off'] import events from BIDS .tsv file and
 %                  ignore events in raw binary EEG files.
 %  'bidschanloc' - ['on'|'off'] import channel location from BIDS .tsv file 
@@ -56,24 +53,16 @@
         'end;' ...
         'clear tmpfolder;' ];
     
-    promptstr    = { { 'style'  'checkbox'  'string' 'Overwrite events with BIDS event files' 'tag' 'events' 'value' 0 } ...
-<<<<<<< HEAD
-        { 'style'  'checkbox'  'string' 'Overwrite channel locations with BIDS channel location files' 'tag' 'chanlocs' 'value' 0 } ...
-        { 'style'  'text'      'string' 'Study output folder' } ...
-        { 'style'  'edit'      'string' fullfile(bidsFolder, 'derivative') 'tag' 'folder' 'HorizontalAlignment' 'left' } ...
-        { 'style'  'pushbutton'  'string' '...' 'callback' cb_select } ...
-        };
-    geometry = { [1] [1] [1 2 0.5] };
-=======
-        { 'style'  'checkbox'   'string' 'Overwrite channel locations with BIDS channel location files' 'tag' 'chanlocs' 'value' 0 } ...
+    promptstr    = { ...
         { 'style'  'text'       'string' 'Enter study name (default is BIDS folder name)' } ...
         { 'style'  'edit'       'string' '' 'tag' 'studyName' } ...
-        { 'style'  'text'       'string' 'Select study output folder (default is BIDS folder)' } ...
-        { 'style'  'edit'       'string' '' 'tag' 'folder' } ...
+        { 'style'  'checkbox'  'string' 'Overwrite events with BIDS event files' 'tag' 'events' 'value' 0 } ...
+        { 'style'  'checkbox'   'string' 'Overwrite channel locations with BIDS channel location files' 'tag' 'chanlocs' 'value' 0 } ...
+        { 'style'  'text'       'string' 'Study output folder' } ...
+        { 'style'  'edit'       'string' fullfile(bidsFolder, 'derivative') 'tag' 'folder' 'HorizontalAlignment' 'left' } ...
         { 'style'  'pushbutton' 'string' '...' 'callback' cb_select } ...
         };
-    geometry = {1,1,[2 1.5],[2 1 0.5]};
->>>>>>> 198c966d
+    geometry = {[2 1.5], 1,1,[1 2 0.5]};
     
     [~,~,~,res] = inputgui( 'geometry', geometry, 'uilist', promptstr, 'helpcom', 'pophelp(''pop_importbids'')', 'title', 'Import BIDS data -- pop_importbids()');
     if isempty(res), return; end
@@ -94,7 +83,6 @@
     'studyName'      'string'    { } fullfile(bidsFolder,['derivatives' filesep 'eeg']) ...
     }, 'pop_importbids');
 if isstr(opt), error(opt); end
-
 
 % Options:
 % - copy folder
