--- conflicted
+++ resolved
@@ -1,719 +1,714 @@
-% pop_participantinfo() - GUI for BIDS participant info editing
-%
-% Usage:
-%   >> [EEG, pInfoDesc, pInfo] = pop_participantinfo( EEG );
-%                                              
-% Inputs:
-%   EEG        - EEG dataset structure. May only contain one dataset.
-%
-%   STUDY      - (optional) If provided, subject and group information in
-%                the STUDY will be used to auto-populate participant id and group info.
-% Optional input:
-%  'default'   - generate BIDS participant info using default values without
-%                popping up the GUI
-% Outputs:
-%  'EEG'       - [struct] Updated EEG structure containing event BIDS information
-%                in each EEG structure at EEG.BIDS
-%
-%  'pInfoDesc' - [struct] structure describing BIDS participant fields as you specified.
-%                See BIDS specification for all suggested fields.
-%
-%  'pInfo'     - [cell] BIDS participant information.
-%
-% Author: Dung Truong, Arnaud Delorme
-function [EEG, command] = pop_participantinfo(EEG,STUDY, varargin)
-    command = '[EEG, command] = pop_participantinfo(EEG);';
-    
-    %% check if there's already an opened window
-    if ~isempty(findobj('Tag','pInfoTable'))
-        error('A window is already openened for pop_participantinfo');
-    end
-    
-    %% if STUDY is provided, check for consistency
-    if exist('STUDY','var') && ~isempty(STUDY)
-        [STUDY, EEG] = pop_checkdatasetinfo(STUDY, EEG);
-        command = '[EEG, command] = pop_participantinfo(EEG, STUDY);';
-    end
-    
-    %% default settings
-    appWidth = 1300;
-    appHeight = 600;
-    bg = [0.65 0.76 1];
-    fg = [0 0 0.4];
-    levelThreshold = 20;
-    fontSize = 12;
-    [pInfoBIDS, pFields] = newpInfoBIDS();    
-%     pInfo = {};
-    pInfoDesc = [];
-    
-    if numel(EEG) == 1
-        warning('This function can also be applied to multiple dataset (e.g. EEG structures).');
-    end
-
-    % get subjects
-    % -------------------------
-    if ~isempty(EEG(1).subject)
-        allSubjects = { EEG.subject };
-    elseif ~isempty(STUDY.datasetinfo(1).subject)
-        allSubjects = { STUDY.datasetinfo.subject };
-    else
-        error('No subject info found in either EEG or STUDY.datasetinfo. Please add using Study > Edit STUDY info');
-    end
-    uniqueSubjects = unique(allSubjects);
-    
-    %% create UI
-    f = figure('MenuBar', 'None', 'ToolBar', 'None', 'Name', 'Edit BIDS participant info - pop_participantinfo', 'Color', bg);
-    f.Position(3) = appWidth;
-    f.Position(4) = appHeight;
-    uicontrol(f, 'Style', 'text', 'String', 'Participant information', 'Units', 'normalized','FontWeight','bold','ForegroundColor', fg,'BackgroundColor', bg, 'Position', [0 0.86 0.4 0.1]);
-    pInfoTbl = uitable(f, 'RowName',[],'ColumnName', [pFields  'HeadCircumference' 'SubjectArtefactDescription'], 'Units', 'normalized', 'FontSize', fontSize, 'Tag', 'pInfoTable', 'ColumnEditable', [false true(1, numel(pFields)) true]);
-    pInfoTbl.Data = cell(numel(uniqueSubjects), 2+length(pFields));
-    pInfoTbl.Position = [0.02 0.124 0.38 0.786];
-    pInfoTbl.CellSelectionCallback = @pInfoCellSelectedCB;
-    pInfoTbl.CellEditCallback = @pInfoCellEditCB;
-    
-    % pre-populate pInfo table
-    for iSubj = 1:length(uniqueSubjects)
-        indS = strmatch( uniqueSubjects{iSubj}, allSubjects, 'exact' );
-        curEEG = EEG(indS(1));
-        % if curEEG has BIDS.pInfo
-        % pInfo is in format:
-        % First row    participant_id  | Gender   |    ...
-        % Second row   <value>         | <value>  |
-        if isfield(curEEG, 'BIDS') && isfield(curEEG.BIDS,'pInfo')
-            fnames = curEEG.BIDS.pInfo(1,:); % fields of EEG.BIDS.pInfo
-            for j=1:numel(pFields)
-                % if EEG.BIDS.pInfo has pFields{j}
-                if any(strcmp(pFields{j}, fnames))
-                    pInfoTbl.Data{iSubj,strcmp(pInfoTbl.ColumnName,pFields{j})} = curEEG.BIDS.pInfo{2,strcmp(fnames,pFields{j})};                 
-                end
-            end
-        else
-            if isfield(curEEG,'subject')
-                pInfoTbl.Data{iSubj,strcmp(pInfoTbl.ColumnName, 'participant_id')} = curEEG.subject;
-            end
-            if isfield(curEEG,'group') && ~isempty(curEEG.group)
-                pInfoTbl.Data{iSubj,strcmp(pInfoTbl.ColumnName, 'Group')} = curEEG.group;
-            end
-        end
-        % update HeadCircumference and SubjectArtefactDescription from tInfo
-        if isfield(curEEG, 'BIDS') && isfield(curEEG.BIDS,'tInfo')
-            if isfield(curEEG.BIDS.tInfo,'HeadCircumference')
-                pInfoTbl.Data{iSubj,strcmp(pInfoTbl.ColumnName,'HeadCircumference')} = curEEG.BIDS.tInfo.HeadCircumference;
-            end
-            if isfield(curEEG.BIDS.tInfo,'SubjectArtefactDescription')
-                pInfoTbl.Data{iSubj,strcmp(pInfoTbl.ColumnName,'SubjectArtefactDescription')} = curEEG.BIDS.tInfo.SubjectArtefactDescription;
-            end
-        end
-    end
-    
-    uicontrol(f, 'Style', 'text', 'String', 'BIDS metadata for participant fields', 'Units', 'normalized','FontWeight','bold','ForegroundColor', fg,'BackgroundColor', bg, 'Position', [0.42 0.86 1-0.42 0.1]);
-    bidsTbl = uitable(f, 'RowName', pFields, 'ColumnName', {'Description' 'Levels' 'Units' }, 'Units', 'normalized', 'FontSize', fontSize, 'Tag', 'bidsTable');
-    bidsWidth = (1-0.42-0.02);
-    bidsTbl.Position = [0.42 0.5 bidsWidth 0.41];
-    bidsTbl.CellSelectionCallback = @bidsCellSelectedCB;
-    bidsTbl.CellEditCallback = @bidsCellEditCB;
-    bidsTbl.ColumnEditable = [true false true];
-    bidsTbl.ColumnWidth = {appWidth*bidsWidth*2/5,appWidth*bidsWidth/5,appWidth*bidsWidth/5};
-    units = {' ','ampere','becquerel','candela','coulomb','degree Celsius','farad','gray','henry','hertz','joule','katal','kelvin','kilogram','lumen','lux','metre','mole','newton','ohm','pascal','radian','second','siemens','sievert','steradian','tesla','volt','watt','weber'};
-    unitPrefixes = {' ','deci','centi','milli','micro','nano','pico','femto','atto','zepto','yocto','deca','hecto','kilo','mega','giga','tera','peta','exa','zetta','yotta'};
-    bidsTbl.ColumnFormat = {[] [] [] [] units unitPrefixes []};
-
-<<<<<<< HEAD
-    uicontrol(f, 'Style', 'pushbutton', 'String', 'Edit column', 'Units', 'normalized', 'Position', [0.4-0.1 0.074 0.1 0.05], 'Callback', {@editColumnCB, pInfoTbl}, 'Tag', 'addColumnBtn');
-    uicontrol(f, 'Style', 'pushbutton', 'String', 'Import', 'Units', 'normalized', 'Position', [0.4-0.2 0.074 0.1 0.05], 'Callback', {@importSpreadsheet}, 'Tag', 'importSpreadsheetBtn');
-=======
-    uicontrol(f, 'Style', 'pushbutton', 'String', 'Add/Edit column', 'Units', 'normalized', 'Position', [0.4-0.14 0.074 0.14 0.05], 'Callback', @addColumnCB, 'Tag', 'addColumnBtn');
-    uicontrol(f, 'Style', 'pushbutton', 'String', 'Import column(s)', 'Units', 'normalized', 'Position', [0.4-0.28 0.074 0.14 0.05], 'Callback', {@importSpreadsheet}, 'Tag', 'importSpreadsheetBtn');
->>>>>>> 887e0d6a
-    uicontrol(f, 'Style', 'pushbutton', 'String', 'Ok', 'Units', 'normalized', 'Position', [0.85 0.02 0.1 0.05], 'Callback', @okCB); 
-    uicontrol(f, 'Style', 'pushbutton', 'String', 'Cancel', 'Units', 'normalized', 'Position', [0.7 0.02 0.1 0.05], 'Callback', @cancelCB); 
-    
-    % pre-populate BIDS table
-    data = cell(length(pFields),length(bidsTbl.ColumnName));
-    for i=1:length(pFields)
-        % pre-populate description
-        field = pFields{i};
-        if numel(EEG) == 1 || ~isfield(pInfoBIDS.(field),'Levels') % if previous specification of this field didn't include Levels
-            data{i,find(strcmp(bidsTbl.ColumnName, 'Levels'))} = 'n/a';
-        elseif isstruct(pInfoBIDS.(field).Levels) && (isempty(pInfoBIDS.(field).Levels) || isempty(fieldnames(pInfoBIDS.(field).Levels)))
-            data{i,find(strcmp(bidsTbl.ColumnName, 'Levels'))} = 'Click to specify';
-        else
-            levelTxt = pInfoBIDS.(field).Levels;
-            if isstruct(levelTxt)
-                levelTxt = strjoin(fieldnames(pInfoBIDS.(field).Levels),',');
-            end
-            data{i,find(strcmp(bidsTbl.ColumnName, 'Levels'))} = levelTxt;
-        end
-        if isfield(pInfoBIDS.(field),'Description')
-            data{i,find(strcmp(bidsTbl.ColumnName, 'Description'))} = pInfoBIDS.(field).Description;
-        end
-        if isfield(pInfoBIDS.(field),'Units')
-            data{i,find(strcmp(bidsTbl.ColumnName, 'Units'))} = pInfoBIDS.(field).Units;
-        end
-        clear('field');
-    end
-    bidsTbl.Data = data;
-    
-    if nargin < 3
-        %% wait
-        waitfor(f);
-    elseif nargin < 4 && ischar(varargin{1}) && strcmp(varargin{1}, 'default')
-        okCB('','');
-    end
-    
-    
-%--------------------------------------------------------------------------
-%--------------------------------------------------------------------------
-%----- Helper functions ---------------------------------------------------
-    %% import spreadshet
-    function importSpreadsheet(~, ~)
-        % Get spreadsheet
-        [~, ~, ~, structout] = inputgui( { [1 2 0.5] [1]}, {...
-                            {'Style', 'text', 'string', 'Spreadsheet to import*'} ...
-                            {'Style', 'edit', 'Tag', 'Filepath'} ...
-                            {'Style', 'pushbutton', 'string', '...', 'Callback', @browse} ...
-                            {'Style', 'text', 'string', '*First row must contain column headers.'}});
-        function browse(~,~)
-            [name, path] = uigetfile2({'*.xlsx','Excel Files(*.xlsx)'; '*.xls','Excel Files(*.xls)';'*.csv','Comma Separated Value Files(*.csv)';}, 'Choose spreadsheet file');
-            if ~isequal(name, 0)
-               set(findobj('tag', 'Filepath'), 'string', fullfile(path, name));
-            else
-                close(gcbf);
-            end
-            clear tmpfolder;
-        end
-        
-        % Load spreadsheet
-        if ~isempty(structout)
-            filepath = structout.Filepath;
-            T = readtable(filepath);
-            columns = T.Properties.VariableNames;
-            columns = ["(none)" columns];
-            pTable = findobj('Tag', 'pInfoTable');
-            columnMap = containers.Map('KeyType','char','ValueType','char');
-            idColumn = '';
-
-            % Match spreadsheet columns with GUI columns
-            [res userdata err structout] = inputgui('geometry', {[1 1] [1 1] [1 1] [1 1] [1 1] [1 1] [1] [1] [1] [1]}, 'geomvert', [1 1 1 1 1 1 1 1 1 5], 'uilist', {...
-                {'Style', 'text', 'string', 'Participant ID column* (required)', 'fontweight', 'bold'} ...
-                {'Style', 'popupmenu', 'string', columns, 'Tag', 'ID_Column', 'Callback', @idSelected} ...
-                {'Style', 'text', 'string', 'Age column'} ...
-                {'Style', 'popupmenu', 'string', columns, 'Tag', 'Age_Column', 'Callback', @fieldSelected} ...
-                {'Style', 'text', 'string', 'Gender column'} ...
-                {'Style', 'popupmenu', 'string', columns, 'Tag', 'Gender_Column', 'Callback', @fieldSelected} ...
-                {'Style', 'text', 'string', 'Group column'} ...
-                {'Style', 'popupmenu', 'string', columns, 'Tag', 'Group_Column', 'Callback', @fieldSelected} ...
-                {'Style', 'text', 'string', 'Head circumference column'} ...
-                {'Style', 'popupmenu', 'string', columns, 'Tag', 'HeadCircumference_Column', 'Callback', @fieldSelected} ...
-                {'Style', 'text', 'string', 'Subject artefact column'} ...
-                {'Style', 'popupmenu', 'string', columns, 'Tag', 'SubjectArtefactDescription_Column', 'Callback', @fieldSelected} ...
-                {} ...
-                {'Style', 'text', 'string', 'Choose additional spreadsheet columns to import', 'fontweight', 'bold'} ...
-                {'Style', 'text', 'string', '(Hold Ctrl or Shift for multi-select)'} ...
-                {'Style', 'listbox', 'string', columns(2:end), 'Tag', 'SpreadsheetColumns', 'max', 2} ...
-                });
-            if ~isempty(structout)
-                listboxCols = columns(2:end);
-                importData(listboxCols(structout.SpreadsheetColumns)); 
-            end
-        end
-        
-        function idSelected(src,~)
-            val = src.Value;
-            str = src.String;
-            column = str{val};
-            if ~strcmp(column, "(none)")
-                idColumn = column;
-            end
-        end
-        function fieldSelected(src,~)
-            fieldName = split(src.Tag, '_');
-            fieldName = fieldName{1};
-            val = src.Value;
-            str = src.String;
-            column = str{val};
-            
-            if ~strcmp(column, "(none)")
-                columnMap(fieldName) = column;
-            end
-        end
-        function importData(additionalCols)
-            pIDColIndex = strcmp(pTable.ColumnName, "participant_id");
-            
-            % participant ids
-            rows = pTable.Data(:, pIDColIndex);
-            guiRows = [];
-            matchedRows = zeros(numel(rows),1);
-            for r=1:numel(rows)
-                matchedIdx = find(strcmp(rows{r}, T.(idColumn)));
-                if ~isempty(matchedIdx)
-                    guiRows = [guiRows r];
-                    matchedRows(r) = matchedIdx;
-                end
-            end
-            matchedRows = matchedRows(matchedRows > 0);
-            
-            % process additional columns
-            for c=1:numel(additionalCols)
-                col = additionalCols{c};
-                if ~strcmp(pTable.ColumnName, col), addNewColumn(col); end
-                columnMap(col) = col; % same name
-            end
-            
-            % copy data
-            keySet = keys(columnMap);
-            for k=1:columnMap.Count
-                spreadsheetCol = columnMap(keySet{k});
-                spreadsheetColData = T.(spreadsheetCol);
-                for r=1:numel(guiRows)
-                    if isnumeric(spreadsheetColData(1))
-                        pTable.Data{guiRows(r), strcmp(pTable.ColumnName, keySet{k})} = spreadsheetColData(matchedRows(r));
-                    elseif iscell(spreadsheetColData(1))
-                       pTable.Data{guiRows(r), strcmp(pTable.ColumnName, keySet{k})} = spreadsheetColData{matchedRows(r)};
-                    end
-                end
-            end
-        end
-    end
-
-    
-    %% callback handle for cancel button
-    function cancelCB(src, event)
-        clear('eventBIDS');
-        close(f);
-    end
-
-    %% callback handle for ok button
-    function okCB(src, event)        
-        % prepare return struct
-        pTable = findobj('Tag', 'pInfoTable');
-                
-        fields = fieldnames(pInfoBIDS);
-        for idx=1:length(fields)
-            field = fields{idx};
-            pInfoDesc.(field).Description = pInfoBIDS.(field).Description;
-            % Only add Units and Levels to pInfoDesc if they have values
-            if ~isempty(pInfoBIDS.(field).Units)
-                pInfoDesc.(field).Units = pInfoBIDS.(field).Units;
-            end
-            if (isstruct(pInfoBIDS.(field).Levels) && ~isempty(pInfoBIDS.(field).Levels) && ~isempty(fieldnames(pInfoBIDS.(field).Levels))) || (ischar(pInfoBIDS.(field).Levels) && ~strcmp(pInfoBIDS.(field).Levels, 'n/a'))
-                pInfoDesc.(field).Levels = pInfoBIDS.(field).Levels;
-            end
-        end
-
-        for e=1:numel(EEG)
-            if ~isfield(EEG(e),'BIDS')
-                EEG(e).BIDS = [];
-            end
-            tInfo = struct('HeadCircumference', [], 'SubjectArtefactDescription', "");
-            if isfield(EEG(e).BIDS,'tInfo')
-                tInfo = EEG(e).BIDS.tInfo;
-            end
-            if ~isempty(EEG(e).subject)
-                rowIdx = strcmp(EEG(e).subject, pTable.Data(:, strcmp('participant_id', pTable.ColumnName)));
-            elseif ~isempty(STUDY.datasetinfo(1).subject) % assuming order of STUDY.datasetinfo matches with EEG
-                rowIdx = strcmp(STUDY.datasetinfo(e).subject, pTable.Data(:, strcmp('participant_id', pTable.ColumnName)));
-            end
-            if isempty(pTable.Data{rowIdx,strcmp('HeadCircumference',pTable.ColumnName)})
-                if isfield(tInfo, 'HeadCircumference')
-                    tInfo = rmfield(tInfo, 'HeadCircumference');
-                end
-            else
-                if ~isnumeric(pTable.Data{rowIdx,strcmp('HeadCircumference',pTable.ColumnName)})
-                    tInfo.HeadCircumference = str2double(pTable.Data{rowIdx,strcmp('HeadCircumference',pTable.ColumnName)});
-                else
-                    tInfo.HeadCircumference = pTable.Data{rowIdx,strcmp('HeadCircumference',pTable.ColumnName)};
-                end
-            end
-            if isempty(pTable.Data{rowIdx,strcmp('SubjectArtefactDescription',pTable.ColumnName)})
-                if isfield(tInfo, 'SubjectArtefactDescription')
-                    tInfo = rmfield(tInfo,'SubjectArtefactDescription');
-                end
-            else
-                if ~ischar(pTable.Data{rowIdx, strcmp('SubjectArtefactDescription',pTable.ColumnName)})
-                    tInfo.SubjectArtefactDescription = char(pTable.Data{rowIdx,strcmp('SubjectArtefactDescription',pTable.ColumnName)});
-                else
-                    tInfo.SubjectArtefactDescription = pTable.Data{rowIdx,strcmp('SubjectArtefactDescription',pTable.ColumnName)};
-                end
-            end
-            EEG(e).BIDS.tInfo = tInfo;
-            EEG(e).BIDS.pInfoDesc = pInfoDesc;
-            colIdx = 1:numel(pTable.ColumnName);
-            colIdx = colIdx(~strcmp('HeadCircumference',pTable.ColumnName) & ~strcmp('SubjectArtefactDescription',pTable.ColumnName)); % these are not pInfo fields
-            EEG(e).BIDS.pInfo = [pFields; pTable.Data(rowIdx,colIdx)];
-            EEG(e).saved = 'no';
-            EEG(e).history = [EEG(e).history command];
-        end       
-        
-        clear('pInfoBIDS');
-        close(f);
-    end
-    %% callback handle for Add/Remove Column button
-    function editColumnCB(~, ~, table)
-        [~, ~, ~, structout] = inputgui('geometry', {[1 1] [1 1] [1 1 1 1]}, 'geomvert', [1 1 1], 'uilist', {...
-                {'Style', 'text', 'string', 'New column name (no space):'} ...
-                {'Style', 'edit', 'Tag', 'new_name'} ...
-                {'Style', 'text', 'string', 'Column to remove (*cannot be undone):'} ...
-                {'Style', 'popupmenu', 'string', ['(none)' table.ColumnName'], 'Tag', 'removed_column'} ...
-                {'Style', 'text', 'string', 'Rename column'} ...
-                {'Style', 'popupmenu', 'string', ['(none)' table.ColumnName'], 'Tag', 'renamed_column_target'} ...
-                {'Style', 'text', 'string', 'to:'} ...
-                {'Style', 'edit', 'Tag', 'renamed_column_dest'} ...
-                });
-        if ~isempty(structout)
-            if ~isempty(structout.new_name)
-                addNewColumn(structout.new_name);
-            end
-            if ~isempty(structout.removed_column) && structout.removed_column > 1
-                removedColumn = table.ColumnName{structout.removed_column-1};
-                removeColumn(removedColumn);
-            end
-            if ~isempty(structout.renamed_column_target) && structout.renamed_column_target > 1
-                targetColumn = table.ColumnName{structout.renamed_column_target-1};
-                if ~isempty(structout.renamed_column_dest)
-                    renameColumn(targetColumn, structout.renamed_column_dest);
-                end
-            end            
-        end
-        
-        function addNewColumn(newColName)
-            % input validation
-            newField = checkFormat(newColName);
-            pFields = [pFields newField];
-
-            % add to pInfoBIDS structure
-            pInfoBIDS.(newField).Description = ''; 
-            pInfoBIDS.(newField).Levels = struct([]);
-            pInfoBIDS.(newField).Units = '';
-            % update Tables
-            pInfoTbl.ColumnName = [pInfoTbl.ColumnName;newField];
-            temp = pInfoTbl.Data;
-            pInfoTbl.Data = cell(size(pInfoTbl.Data,1), size(pInfoTbl.Data,2)+1);
-            pInfoTbl.Data(:,1:size(temp,2)) = temp; 
-            pInfoTbl.ColumnEditable = [pInfoTbl.ColumnEditable true];
-            
-            bidsTbl.RowName = [bidsTbl.RowName;newField];
-            temp = bidsTbl.Data;
-            bidsTbl.Data = cell(size(bidsTbl.Data,1)+1, size(bidsTbl.Data,2));
-            bidsTbl.Data(1:size(temp,1),:) = temp;
-            bidsTbl.Data{end,find(strcmp(bidsTbl.ColumnName, 'Levels'))} = 'Click to specify'; 
-        end
-        function removeColumn(colName)
-            pFields(strcmp(pFields, colName)) = [];
-
-            % remove from pInfoBIDS structure
-            if isfield(pInfoBIDS, colName)
-                pInfoBIDS = rmfield(pInfoBIDS, colName);
-            end
-            % update Tables
-            colIdx = strcmp(pInfoTbl.ColumnName,colName);
-            if any(colIdx)
-                pInfoTbl.Data(:, colIdx) = [];
-                pInfoTbl.ColumnName(colIdx) = [];
-            end
-            rowIdx = strcmp(bidsTbl.RowName, colName);
-            if any(rowIdx)
-                bidsTbl.Data(rowIdx,:) = [];
-                bidsTbl.RowName(rowIdx) = [];
-            end
-        end
-        function renameColumn(target, destination)
-            % input validation
-            colName = checkFormat(destination);
-            
-            pFields = strrep(pFields, target, colName);
-            % update pInfoBIDS structure
-            if isfield(pInfoBIDS, target)
-                pInfoBIDS.(colName) = pInfoBIDS.(target);
-                pInfoBIDS = rmfield(pInfoBIDS, target);
-            end
-            % update Tables
-            colIdx = strcmp(pInfoTbl.ColumnName,target);
-            if any(colIdx)
-                pInfoTbl.ColumnName{colIdx} = colName;
-            end
-            rowIdx = strcmp(bidsTbl.RowName, target);
-            if any(rowIdx)
-                bidsTbl.RowName{rowIdx} = colName;
-            end  
-        end
-    end
-
-    %% callback handle for cell selection in the participant info table
-    function pInfoCellSelectedCB(arg1, obj)
-        removeLevelUI();
-        tbl = obj.Source;
-        if ~isempty(obj.Indices)
-            uicontrol(f, 'Style', 'text', 'String', tbl.Data{obj.Indices(1), 1}, 'Units', 'normalized', 'Position',[0.02 0 0.38 0.08], 'HorizontalAlignment', 'left', 'FontSize',11,'FontAngle','italic','ForegroundColor', fg,'BackgroundColor', bg);
-            if strcmp(obj.Source.ColumnName{obj.Indices(2)}, 'SubjectArtefactDescription')
-                uicontrol(f, 'Style', 'text', 'String', 'Input for Subject Artefact Description', 'Units', 'normalized', 'Position',[0.42 0.43 0.68 0.05], 'HorizontalAlignment', 'left','FontAngle','italic','ForegroundColor', fg,'BackgroundColor', bg, 'Tag', 'cellContentHeader');
-                uicontrol(f, 'Style', 'edit', 'String', obj.Source.Data{obj.Indices(1),obj.Indices(2)}, 'Units', 'normalized', 'Max',2,'Min',0,'Position',[0.42 0.23 0.5 0.2], 'HorizontalAlignment', 'left', 'Callback', {@artefactCB, obj}, 'Tag', 'cellContentMsg');
-            end
-        end
-    end
-
-    %% callback handle for cell edit in pInfo table
-    function pInfoCellEditCB(arg1, obj, input)
-        row = obj.Indices(1);
-        col = obj.Indices(2);
-        pTbl = obj.Source;
-        if ~isempty(pTbl.Data{row, strcmp('participant_id', pTbl.ColumnName)})
-            if exist('input','var') % called from edit box for artefact description
-                entered = input;
-            else
-                entered = obj.EditData;
-            end
-            % for each row of the pInfo table
-            for r=1:size(pTbl.Data,1)
-                % if same subject with celected cell then copy value to that row as well
-                participantColIdx = find(strcmp(pTbl.ColumnName,'participant_id'));
-                if strcmp(pTbl.Data{r,participantColIdx}, pTbl.Data{row,participantColIdx})
-                    pTbl.Data{r,col} = entered;
-                end
-            end
-        end
-    end
-
-    %% callback handle for cell selection in the BIDS table
-    function bidsCellSelectedCB(arg1, obj) 
-        if size(obj.Indices,1) == 1
-            removeLevelUI();
-            row = obj.Indices(1);
-            col = obj.Indices(2);
-            field = obj.Source.RowName{row};
-            columnName = obj.Source.ColumnName{col};
-            
-            if strcmp(columnName, 'Levels')
-                createLevelUI('','',obj,field);
-            elseif strcmp(columnName, 'Description')
-                uicontrol(f, 'Style', 'text', 'String', sprintf('%s (%s):',columnName, 'full description of the field'), 'Units', 'normalized', 'Position',[0.42 0.43 0.68 0.05], 'HorizontalAlignment', 'left','FontAngle','italic','ForegroundColor', fg,'BackgroundColor', bg, 'Tag', 'cellContentHeader');
-                uicontrol(f, 'Style', 'edit', 'String', obj.Source.Data{row,col}, 'Units', 'normalized', 'Max',2,'Min',0,'Position',[0.42 0.23 0.5 0.2], 'HorizontalAlignment', 'left', 'Callback', {@descriptionCB, obj,field}, 'Tag', 'cellContentMsg');
-            end
-        end
-    end
-    
-    
-    %% callback handle for cell edit in BIDS table
-    function bidsCellEditCB(arg1, obj)
-        field = obj.Source.RowName{obj.Indices(1)};
-        column = obj.Source.ColumnName{obj.Indices(2)};
-        if ~strcmp(column, 'Levels')
-            pInfoBIDS.(field).(column) = obj.EditData;
-        end
-    end
-    
-    function descriptionCB(src,event,obj,field) 
-        obj.Source.Data{obj.Indices(1),obj.Indices(2)} = src.String;
-        pInfoBIDS.(field).Description = src.String;
-    end
-
-    function artefactCB(src,event,obj) 
-        obj.Source.Data{obj.Indices(1),obj.Indices(2)} = src.String;
-        pInfoCellEditCB(src, obj, src.String);
-    end
-
-    function createLevelUI(src,event,table,field)
-        removeLevelUI();
-        lvlHeight = 0.43;
-        if numel(EEG) == 1
-            uicontrol(f, 'Style', 'text', 'String', 'Documentation of levels does not apply to single dataset - edit at the study level.', 'Units', 'normalized', 'Position', [0.42 lvlHeight bidsWidth 0.05],'ForegroundColor', fg,'BackgroundColor', bg, 'Tag', 'levelEditMsg');
-        elseif strcmp(field, 'Participant_ID') || strcmp(field, 'Age')
-            uicontrol(f, 'Style', 'text', 'String', 'Levels editing does not apply to this field.', 'Units', 'normalized', 'Position', [0.42 lvlHeight bidsWidth 0.05],'ForegroundColor', fg,'BackgroundColor', bg, 'Tag', 'levelEditMsg');
-        else
-            pTable = findobj('Tag', 'pInfoTable');
-            if numel(pTable) > 1
-                pTable = pTable(1);
-            end
-            colIdx = find(strcmp(pTable.ColumnName, field));
-            levelCellText = table.Source.Data{find(strcmp(table.Source.RowName, field)), find(strcmp(table.Source.ColumnName, 'Levels'))}; % text (fieldName-Levels) cell. if 'n/a' then no action, 'Click to..' then conditional action, '<value>,...' then get levels
-            % retrieve all unique values
-%             if isnumeric(pTable.Data{1,colIdx}) % values already in string format
-%                 values = arrayfun(@(x) num2str(x), [pTable.Data{:,colIdx}], 'UniformOutput', false);
-%                 levels = unique(values)';
-%             else
-                values = {pTable.Data{:,colIdx}};
-                idx = cellfun(@isempty, values);
-                levels = unique(values(~idx))';
-%             end
-            if strcmp(levelCellText,'n/a')
-                uicontrol(f, 'Style', 'text', 'String', 'Levels editing does not apply to this field.', 'Units', 'normalized', 'Position', [0.42 lvlHeight bidsWidth 0.05],'ForegroundColor', fg,'BackgroundColor', bg, 'Tag', 'levelEditMsg');
-            elseif isempty(levels)
-                uicontrol(f, 'Style', 'text', 'String', 'No value found. Please specify values in Participant information table.', 'Units', 'normalized', 'Position', [0.42 lvlHeight 0.58 0.05],'ForegroundColor', fg,'BackgroundColor', bg, 'Tag', 'levelEditMsg');
-            elseif strcmp('Click to specify', levelCellText) && length(levels) > levelThreshold 
-                msg = sprintf('\tThere are more than %d unique levels for field %s.\nAre you sure you want to specify levels for it?', levelThreshold, field);
-                c4 = uicontrol(f, 'Style', 'text', 'String', msg, 'Units', 'normalized', 'FontWeight', 'bold', 'ForegroundColor', fg,'BackgroundColor', bg, 'Tag', 'confirmMsg');
-                c4.Position = [0.42 lvlHeight-0.05 0.58 0.1];
-                c5 = uicontrol(f, 'Style', 'pushbutton', 'String', 'Yes', 'Units', 'normalized','Tag', 'confirmBtn', 'Callback', {@ignoreThresholdCB,table,field});
-                c5.Position = [0.42+0.58/2-0.1/2 lvlHeight-0.1 0.1 0.05];
-            else
-                % build table data
-                t = cell(length(levels),2);
-                for lvl=1:length(levels)
-                    formattedLevel = checkFormat(levels{lvl}); % put level in the right format for indexing. Number is prepended by 'x'
-                    t{lvl,1} = formattedLevel;
-                    if ~isempty(pInfoBIDS.(field).Levels) && isfield(pInfoBIDS.(field).Levels, formattedLevel)
-                        t{lvl,2} = pInfoBIDS.(field).Levels.(formattedLevel);
-                    end
-                end
-                % create UI
-                uicontrol(f, 'Style', 'text', 'String', ['Describe the categorical values of participant field ' field], 'Units', 'normalized', 'HorizontalAlignment', 'left', 'Position', [0.52 0.45 0.53 0.05],'FontWeight', 'bold','ForegroundColor', fg,'BackgroundColor', bg, 'Tag', 'levelEditMsg');
-                msg = 'BIDS allows you to describe the level for each of your categorical field. Describing levels helps other researchers to understand your experiment better';
-                uicontrol(f, 'Style', 'text', 'String', msg, 'Units', 'normalized', 'HorizontalAlignment', 'Left','Position', [0.42 0.02 0.15 0.36],'ForegroundColor', fg,'BackgroundColor', bg, 'Tag', 'levelMsg');
-                h = uitable(f, 'Data', t(:,2), 'ColumnName', {'Description'}, 'RowName', t(:,1), 'Units', 'normalized', 'Position', [0.58 0.08 0.4 0.36], 'FontSize', fontSize, 'Tag', 'levelEditTbl', 'CellEditCallback',{@levelEditCB,field},'ColumnEditable',true); 
-                h.ColumnWidth = {appWidth*0.4*0.9};
-            end
-        end
-    end
-    function ignoreThresholdCB(src,event,table, field)
-        table.Source.Data{find(strcmp(table.Source.RowName, field)), find(strcmp(table.Source.ColumnName, 'Levels'))} = 'Click to specify below (ignore max number of levels threshold)';
-        createLevelUI('','',table,field);
-    end
-    function levelEditCB(arg1, obj, field)
-        level = checkFormat(obj.Source.RowName{obj.Indices(1)});
-        description = obj.EditData;
-        if isempty(pInfoBIDS.(field).Levels)
-            temp = [];
-            temp.(level) = description;
-            pInfoBIDS.(field).Levels = temp;
-        else
-            pInfoBIDS.(field).Levels.(level) = description;
-        end
-        specified_levels = fieldnames(pInfoBIDS.(field).Levels);
-        % Update main table
-        mainTable = findobj('Tag','bidsTable');
-        mainTable.Data{find(strcmp(field,mainTable.RowName)),find(strcmp('Levels',mainTable.ColumnName))} = strjoin(specified_levels, ',');
-    end
-    
-    function bidsFieldSelected(src, event, table, row, col) 
-        val = src.Value;
-        str = src.String;
-        selected = str{val};
-        table.Data{row,col} = selected;
-        field = table.RowName{row};
-        eventBIDS.(field).BIDSField = selected;
-    end
-    function formatted = checkFormat(str)
-        if ~isempty(str2num(str))
-            formatted = ['x' str];
-        else
-            formatted = strrep(str,' ','_'); %replace space with _
-        end
-    end
-    function removeLevelUI()
-        % remove old ui items of level section if exist
-        h = findobj('Tag', 'levelEditMsg');
-        if ~isempty(h)
-            delete(h);
-        end
-        h = findobj('Tag', 'levelEditTbl');
-        if ~isempty(h)
-            delete(h);
-        end
-        h = findobj('Tag', 'confirmMsg');
-        if ~isempty(h)
-            delete(h);
-        end
-        h = findobj('Tag', 'confirmBtn');
-        if ~isempty(h)
-            delete(h);
-        end
-        h = findobj('Tag', 'noBidsMsg');
-        if ~isempty(h)
-            delete(h);
-        end
-        h = findobj('Tag', 'cellContentMsg');
-        if ~isempty(h)
-            delete(h);
-        end
-        h = findobj('Tag', 'cellContentHeader');
-        if ~isempty(h)
-            delete(h);
-        end
-        h = findobj('Tag', 'selectBIDSMsg');
-        if ~isempty(h)
-            delete(h);
-        end
-        h = findobj('Tag', 'selectBIDSDD');
-        if ~isempty(h)
-            delete(h);
-        end
-        h = findobj('Tag', 'levelMsg');
-        if ~isempty(h)
-            delete(h);
-        end
-    end
-    function [pBIDS, pFields] = newpInfoBIDS()
-        pBIDS = getpInfoDesc();
-        if isempty(pBIDS)
-            pFields = { 'participant_id' 'Gender' 'Age' 'Group'};
-            for idx=1:length(pFields)
-                if strcmp(pFields{idx}, 'participant_id')
-                    pBIDS.participant_id.Description = 'Unique participant label';
-                    pBIDS.participant_id.Units = '';
-                    pBIDS.participant_id.Levels = 'n/a';
-                elseif strcmp(pFields{idx}, 'Gender')
-                    pBIDS.Gender.Description = 'Participant gender';      
-                    pBIDS.Gender.Levels = struct;
-                    pBIDS.Gender.Units = '';
-                elseif strcmp(pFields{idx}, 'Age')
-                    pBIDS.Age.Description = 'Participant age (years)';
-                    pBIDS.Age.Units = 'years';
-                    pBIDS.Age.Levels = 'n/a';
-                elseif strcmp(pFields{idx}, 'Group')
-                    pBIDS.Group.Description = 'Participant group label';
-                    pBIDS.Group.Units = '';
-                    pBIDS.Group.Levels = struct;
-                end
-            end
-        else
-            pFields = fieldnames(pBIDS)';
-            for p=1:numel(pFields)
-                if ~isfield(pBIDS.(pFields{p}), 'Units')
-                    if strcmp(pFields{p}, 'Age')
-                        pBIDS.(pFields{p}).Units = 'years';
-                    else
-                        pBIDS.(pFields{p}).Units = '';
-                    end
-                end
-                if ~isfield(pBIDS.(pFields{p}), 'Levels')
-                    if strcmp(pFields{p}, 'Age') || strcmp(pFields{p}, 'participant_id')
-                        pBIDS.(pFields{p}).Levels = 'n/a';
-                    else
-                        pBIDS.(pFields{p}).Levels = struct;
-                    end
-                end
-            end
-        end 
-        % Get BIDS information
-        function info = getpInfoDesc()
-            hasBIDS = arrayfun(@(x) isfield(x,'BIDS') && ~isempty(x.BIDS),EEG);
-            if sum(hasBIDS) == 0 %if no BIDS found for any EEG
-                info = [];
-            else % at least one EEG has BIDS
-                if sum(hasBIDS) < numel(EEG) % not all have BIDS
-                    warning('Not all EEG contains BIDS information.');
-                end
-                haspInfoDesc = arrayfun(@(x) isfield(x,'BIDS') && isfield(x.BIDS,'pInfoDesc') && ~isempty(x.BIDS.pInfoDesc),EEG);
-                if sum(haspInfoDesc) == 0
-                    info = [];
-                else % at least one EEG has BIDS.pInfoDesc
-                    try
-                        bids = [EEG(haspInfoDesc).BIDS];
-                        allpInfoDesc = [bids.pInfoDesc];
-                        if numel(allpInfoDesc) < numel(EEG)
-                            info = EEG(find(haspInfoDesc,1)).BIDS.pInfoDesc;
-                            warning('Not all EEG contains BIDS information. Using BIDS information of EEG(%d)...',find(haspInfoDesc,1));
-                        else
-                            info = allpInfoDesc(1);
-                            fprintf('Using BIDS information of the first dataset for all datasets...\n');
-                        end
-                    catch % field inconsistent
-                        info = EEG(find(haspInfoDesc,1)).BIDS.pInfoDesc;
-                        warning('Inconsistence found in BIDS information across STUDY datasets. Using BIDS information of EEG(%d)...',find(haspInfoDesc,1));
-                    end
-                end
-            end
-        end
-    end
-end
+% pop_participantinfo() - GUI for BIDS participant info editing
+%
+% Usage:
+%   >> [EEG, pInfoDesc, pInfo] = pop_participantinfo( EEG );
+%                                              
+% Inputs:
+%   EEG        - EEG dataset structure. May only contain one dataset.
+%
+%   STUDY      - (optional) If provided, subject and group information in
+%                the STUDY will be used to auto-populate participant id and group info.
+% Optional input:
+%  'default'   - generate BIDS participant info using default values without
+%                popping up the GUI
+% Outputs:
+%  'EEG'       - [struct] Updated EEG structure containing event BIDS information
+%                in each EEG structure at EEG.BIDS
+%
+%  'pInfoDesc' - [struct] structure describing BIDS participant fields as you specified.
+%                See BIDS specification for all suggested fields.
+%
+%  'pInfo'     - [cell] BIDS participant information.
+%
+% Author: Dung Truong, Arnaud Delorme
+function [EEG, command] = pop_participantinfo(EEG,STUDY, varargin)
+    command = '[EEG, command] = pop_participantinfo(EEG);';
+    
+    %% check if there's already an opened window
+    if ~isempty(findobj('Tag','pInfoTable'))
+        error('A window is already openened for pop_participantinfo');
+    end
+    
+    %% if STUDY is provided, check for consistency
+    if exist('STUDY','var') && ~isempty(STUDY)
+        [STUDY, EEG] = pop_checkdatasetinfo(STUDY, EEG);
+        command = '[EEG, command] = pop_participantinfo(EEG, STUDY);';
+    end
+    
+    %% default settings
+    appWidth = 1300;
+    appHeight = 600;
+    bg = [0.65 0.76 1];
+    fg = [0 0 0.4];
+    levelThreshold = 20;
+    fontSize = 12;
+    [pInfoBIDS, pFields] = newpInfoBIDS();    
+%     pInfo = {};
+    pInfoDesc = [];
+    
+    if numel(EEG) == 1
+        warning('This function can also be applied to multiple dataset (e.g. EEG structures).');
+    end
+
+    % get subjects
+    % -------------------------
+    if ~isempty(EEG(1).subject)
+        allSubjects = { EEG.subject };
+    elseif ~isempty(STUDY.datasetinfo(1).subject)
+        allSubjects = { STUDY.datasetinfo.subject };
+    else
+        error('No subject info found in either EEG or STUDY.datasetinfo. Please add using Study > Edit STUDY info');
+    end
+    uniqueSubjects = unique(allSubjects);
+    
+    %% create UI
+    f = figure('MenuBar', 'None', 'ToolBar', 'None', 'Name', 'Edit BIDS participant info - pop_participantinfo', 'Color', bg);
+    f.Position(3) = appWidth;
+    f.Position(4) = appHeight;
+    uicontrol(f, 'Style', 'text', 'String', 'Participant information', 'Units', 'normalized','FontWeight','bold','ForegroundColor', fg,'BackgroundColor', bg, 'Position', [0 0.86 0.4 0.1]);
+    pInfoTbl = uitable(f, 'RowName',[],'ColumnName', [pFields  'HeadCircumference' 'SubjectArtefactDescription'], 'Units', 'normalized', 'FontSize', fontSize, 'Tag', 'pInfoTable', 'ColumnEditable', [false true(1, numel(pFields)) true]);
+    pInfoTbl.Data = cell(numel(uniqueSubjects), 2+length(pFields));
+    pInfoTbl.Position = [0.02 0.124 0.38 0.786];
+    pInfoTbl.CellSelectionCallback = @pInfoCellSelectedCB;
+    pInfoTbl.CellEditCallback = @pInfoCellEditCB;
+    
+    % pre-populate pInfo table
+    for iSubj = 1:length(uniqueSubjects)
+        indS = strmatch( uniqueSubjects{iSubj}, allSubjects, 'exact' );
+        curEEG = EEG(indS(1));
+        % if curEEG has BIDS.pInfo
+        % pInfo is in format:
+        % First row    participant_id  | Gender   |    ...
+        % Second row   <value>         | <value>  |
+        if isfield(curEEG, 'BIDS') && isfield(curEEG.BIDS,'pInfo')
+            fnames = curEEG.BIDS.pInfo(1,:); % fields of EEG.BIDS.pInfo
+            for j=1:numel(pFields)
+                % if EEG.BIDS.pInfo has pFields{j}
+                if any(strcmp(pFields{j}, fnames))
+                    pInfoTbl.Data{iSubj,strcmp(pInfoTbl.ColumnName,pFields{j})} = curEEG.BIDS.pInfo{2,strcmp(fnames,pFields{j})};                 
+                end
+            end
+        else
+            if isfield(curEEG,'subject')
+                pInfoTbl.Data{iSubj,strcmp(pInfoTbl.ColumnName, 'participant_id')} = curEEG.subject;
+            end
+            if isfield(curEEG,'group') && ~isempty(curEEG.group)
+                pInfoTbl.Data{iSubj,strcmp(pInfoTbl.ColumnName, 'Group')} = curEEG.group;
+            end
+        end
+        % update HeadCircumference and SubjectArtefactDescription from tInfo
+        if isfield(curEEG, 'BIDS') && isfield(curEEG.BIDS,'tInfo')
+            if isfield(curEEG.BIDS.tInfo,'HeadCircumference')
+                pInfoTbl.Data{iSubj,strcmp(pInfoTbl.ColumnName,'HeadCircumference')} = curEEG.BIDS.tInfo.HeadCircumference;
+            end
+            if isfield(curEEG.BIDS.tInfo,'SubjectArtefactDescription')
+                pInfoTbl.Data{iSubj,strcmp(pInfoTbl.ColumnName,'SubjectArtefactDescription')} = curEEG.BIDS.tInfo.SubjectArtefactDescription;
+            end
+        end
+    end
+    
+    uicontrol(f, 'Style', 'text', 'String', 'BIDS metadata for participant fields', 'Units', 'normalized','FontWeight','bold','ForegroundColor', fg,'BackgroundColor', bg, 'Position', [0.42 0.86 1-0.42 0.1]);
+    bidsTbl = uitable(f, 'RowName', pFields, 'ColumnName', {'Description' 'Levels' 'Units' }, 'Units', 'normalized', 'FontSize', fontSize, 'Tag', 'bidsTable');
+    bidsWidth = (1-0.42-0.02);
+    bidsTbl.Position = [0.42 0.5 bidsWidth 0.41];
+    bidsTbl.CellSelectionCallback = @bidsCellSelectedCB;
+    bidsTbl.CellEditCallback = @bidsCellEditCB;
+    bidsTbl.ColumnEditable = [true false true];
+    bidsTbl.ColumnWidth = {appWidth*bidsWidth*2/5,appWidth*bidsWidth/5,appWidth*bidsWidth/5};
+    units = {' ','ampere','becquerel','candela','coulomb','degree Celsius','farad','gray','henry','hertz','joule','katal','kelvin','kilogram','lumen','lux','metre','mole','newton','ohm','pascal','radian','second','siemens','sievert','steradian','tesla','volt','watt','weber'};
+    unitPrefixes = {' ','deci','centi','milli','micro','nano','pico','femto','atto','zepto','yocto','deca','hecto','kilo','mega','giga','tera','peta','exa','zetta','yotta'};
+    bidsTbl.ColumnFormat = {[] [] [] [] units unitPrefixes []};
+
+    uicontrol(f, 'Style', 'pushbutton', 'String', 'Add/Edit column', 'Units', 'normalized', 'Position', [0.4-0.14 0.074 0.14 0.05], 'Callback', @addColumnCB, 'Tag', 'addColumnBtn');
+    uicontrol(f, 'Style', 'pushbutton', 'String', 'Import column(s)', 'Units', 'normalized', 'Position', [0.4-0.28 0.074 0.14 0.05], 'Callback', {@importSpreadsheet}, 'Tag', 'importSpreadsheetBtn');
+    uicontrol(f, 'Style', 'pushbutton', 'String', 'Ok', 'Units', 'normalized', 'Position', [0.85 0.02 0.1 0.05], 'Callback', @okCB); 
+    uicontrol(f, 'Style', 'pushbutton', 'String', 'Cancel', 'Units', 'normalized', 'Position', [0.7 0.02 0.1 0.05], 'Callback', @cancelCB); 
+    
+    % pre-populate BIDS table
+    data = cell(length(pFields),length(bidsTbl.ColumnName));
+    for i=1:length(pFields)
+        % pre-populate description
+        field = pFields{i};
+        if numel(EEG) == 1 || ~isfield(pInfoBIDS.(field),'Levels') % if previous specification of this field didn't include Levels
+            data{i,find(strcmp(bidsTbl.ColumnName, 'Levels'))} = 'n/a';
+        elseif isstruct(pInfoBIDS.(field).Levels) && (isempty(pInfoBIDS.(field).Levels) || isempty(fieldnames(pInfoBIDS.(field).Levels)))
+            data{i,find(strcmp(bidsTbl.ColumnName, 'Levels'))} = 'Click to specify';
+        else
+            levelTxt = pInfoBIDS.(field).Levels;
+            if isstruct(levelTxt)
+                levelTxt = strjoin(fieldnames(pInfoBIDS.(field).Levels),',');
+            end
+            data{i,find(strcmp(bidsTbl.ColumnName, 'Levels'))} = levelTxt;
+        end
+        if isfield(pInfoBIDS.(field),'Description')
+            data{i,find(strcmp(bidsTbl.ColumnName, 'Description'))} = pInfoBIDS.(field).Description;
+        end
+        if isfield(pInfoBIDS.(field),'Units')
+            data{i,find(strcmp(bidsTbl.ColumnName, 'Units'))} = pInfoBIDS.(field).Units;
+        end
+        clear('field');
+    end
+    bidsTbl.Data = data;
+    
+    if nargin < 3
+        %% wait
+        waitfor(f);
+    elseif nargin < 4 && ischar(varargin{1}) && strcmp(varargin{1}, 'default')
+        okCB('','');
+    end
+    
+    
+%--------------------------------------------------------------------------
+%--------------------------------------------------------------------------
+%----- Helper functions ---------------------------------------------------
+    %% import spreadshet
+    function importSpreadsheet(~, ~)
+        % Get spreadsheet
+        [~, ~, ~, structout] = inputgui( { [1 2 0.5] [1]}, {...
+                            {'Style', 'text', 'string', 'Spreadsheet to import*'} ...
+                            {'Style', 'edit', 'Tag', 'Filepath'} ...
+                            {'Style', 'pushbutton', 'string', '...', 'Callback', @browse} ...
+                            {'Style', 'text', 'string', '*First row must contain column headers.'}});
+        function browse(~,~)
+            [name, path] = uigetfile2({'*.xlsx','Excel Files(*.xlsx)'; '*.xls','Excel Files(*.xls)';'*.csv','Comma Separated Value Files(*.csv)';}, 'Choose spreadsheet file');
+            if ~isequal(name, 0)
+               set(findobj('tag', 'Filepath'), 'string', fullfile(path, name));
+            else
+                close(gcbf);
+            end
+            clear tmpfolder;
+        end
+        
+        % Load spreadsheet
+        if ~isempty(structout)
+            filepath = structout.Filepath;
+            T = readtable(filepath);
+            columns = T.Properties.VariableNames;
+            columns = ["(none)" columns];
+            pTable = findobj('Tag', 'pInfoTable');
+            columnMap = containers.Map('KeyType','char','ValueType','char');
+            idColumn = '';
+
+            % Match spreadsheet columns with GUI columns
+            [res userdata err structout] = inputgui('geometry', {[1 1] [1 1] [1 1] [1 1] [1 1] [1 1] [1] [1] [1] [1]}, 'geomvert', [1 1 1 1 1 1 1 1 1 5], 'uilist', {...
+                {'Style', 'text', 'string', 'Participant ID column* (required)', 'fontweight', 'bold'} ...
+                {'Style', 'popupmenu', 'string', columns, 'Tag', 'ID_Column', 'Callback', @idSelected} ...
+                {'Style', 'text', 'string', 'Age column'} ...
+                {'Style', 'popupmenu', 'string', columns, 'Tag', 'Age_Column', 'Callback', @fieldSelected} ...
+                {'Style', 'text', 'string', 'Gender column'} ...
+                {'Style', 'popupmenu', 'string', columns, 'Tag', 'Gender_Column', 'Callback', @fieldSelected} ...
+                {'Style', 'text', 'string', 'Group column'} ...
+                {'Style', 'popupmenu', 'string', columns, 'Tag', 'Group_Column', 'Callback', @fieldSelected} ...
+                {'Style', 'text', 'string', 'Head circumference column'} ...
+                {'Style', 'popupmenu', 'string', columns, 'Tag', 'HeadCircumference_Column', 'Callback', @fieldSelected} ...
+                {'Style', 'text', 'string', 'Subject artefact column'} ...
+                {'Style', 'popupmenu', 'string', columns, 'Tag', 'SubjectArtefactDescription_Column', 'Callback', @fieldSelected} ...
+                {} ...
+                {'Style', 'text', 'string', 'Choose additional spreadsheet columns to import', 'fontweight', 'bold'} ...
+                {'Style', 'text', 'string', '(Hold Ctrl or Shift for multi-select)'} ...
+                {'Style', 'listbox', 'string', columns(2:end), 'Tag', 'SpreadsheetColumns', 'max', 2} ...
+                });
+            if ~isempty(structout)
+                listboxCols = columns(2:end);
+                importData(listboxCols(structout.SpreadsheetColumns)); 
+            end
+        end
+        
+        function idSelected(src,~)
+            val = src.Value;
+            str = src.String;
+            column = str{val};
+            if ~strcmp(column, "(none)")
+                idColumn = column;
+            end
+        end
+        function fieldSelected(src,~)
+            fieldName = split(src.Tag, '_');
+            fieldName = fieldName{1};
+            val = src.Value;
+            str = src.String;
+            column = str{val};
+            
+            if ~strcmp(column, "(none)")
+                columnMap(fieldName) = column;
+            end
+        end
+        function importData(additionalCols)
+            pIDColIndex = strcmp(pTable.ColumnName, "participant_id");
+            
+            % participant ids
+            rows = pTable.Data(:, pIDColIndex);
+            guiRows = [];
+            matchedRows = zeros(numel(rows),1);
+            for r=1:numel(rows)
+                matchedIdx = find(strcmp(rows{r}, T.(idColumn)));
+                if ~isempty(matchedIdx)
+                    guiRows = [guiRows r];
+                    matchedRows(r) = matchedIdx;
+                end
+            end
+            matchedRows = matchedRows(matchedRows > 0);
+            
+            % process additional columns
+            for c=1:numel(additionalCols)
+                col = additionalCols{c};
+                if ~strcmp(pTable.ColumnName, col), addNewColumn(col); end
+                columnMap(col) = col; % same name
+            end
+            
+            % copy data
+            keySet = keys(columnMap);
+            for k=1:columnMap.Count
+                spreadsheetCol = columnMap(keySet{k});
+                spreadsheetColData = T.(spreadsheetCol);
+                for r=1:numel(guiRows)
+                    if isnumeric(spreadsheetColData(1))
+                        pTable.Data{guiRows(r), strcmp(pTable.ColumnName, keySet{k})} = spreadsheetColData(matchedRows(r));
+                    elseif iscell(spreadsheetColData(1))
+                       pTable.Data{guiRows(r), strcmp(pTable.ColumnName, keySet{k})} = spreadsheetColData{matchedRows(r)};
+                    end
+                end
+            end
+        end
+    end
+
+    
+    %% callback handle for cancel button
+    function cancelCB(src, event)
+        clear('eventBIDS');
+        close(f);
+    end
+
+    %% callback handle for ok button
+    function okCB(src, event)        
+        % prepare return struct
+        pTable = findobj('Tag', 'pInfoTable');
+                
+        fields = fieldnames(pInfoBIDS);
+        for idx=1:length(fields)
+            field = fields{idx};
+            pInfoDesc.(field).Description = pInfoBIDS.(field).Description;
+            % Only add Units and Levels to pInfoDesc if they have values
+            if ~isempty(pInfoBIDS.(field).Units)
+                pInfoDesc.(field).Units = pInfoBIDS.(field).Units;
+            end
+            if (isstruct(pInfoBIDS.(field).Levels) && ~isempty(pInfoBIDS.(field).Levels) && ~isempty(fieldnames(pInfoBIDS.(field).Levels))) || (ischar(pInfoBIDS.(field).Levels) && ~strcmp(pInfoBIDS.(field).Levels, 'n/a'))
+                pInfoDesc.(field).Levels = pInfoBIDS.(field).Levels;
+            end
+        end
+
+        for e=1:numel(EEG)
+            if ~isfield(EEG(e),'BIDS')
+                EEG(e).BIDS = [];
+            end
+            tInfo = struct('HeadCircumference', [], 'SubjectArtefactDescription', "");
+            if isfield(EEG(e).BIDS,'tInfo')
+                tInfo = EEG(e).BIDS.tInfo;
+            end
+            if ~isempty(EEG(e).subject)
+                rowIdx = strcmp(EEG(e).subject, pTable.Data(:, strcmp('participant_id', pTable.ColumnName)));
+            elseif ~isempty(STUDY.datasetinfo(1).subject) % assuming order of STUDY.datasetinfo matches with EEG
+                rowIdx = strcmp(STUDY.datasetinfo(e).subject, pTable.Data(:, strcmp('participant_id', pTable.ColumnName)));
+            end
+            if isempty(pTable.Data{rowIdx,strcmp('HeadCircumference',pTable.ColumnName)})
+                if isfield(tInfo, 'HeadCircumference')
+                    tInfo = rmfield(tInfo, 'HeadCircumference');
+                end
+            else
+                if ~isnumeric(pTable.Data{rowIdx,strcmp('HeadCircumference',pTable.ColumnName)})
+                    tInfo.HeadCircumference = str2double(pTable.Data{rowIdx,strcmp('HeadCircumference',pTable.ColumnName)});
+                else
+                    tInfo.HeadCircumference = pTable.Data{rowIdx,strcmp('HeadCircumference',pTable.ColumnName)};
+                end
+            end
+            if isempty(pTable.Data{rowIdx,strcmp('SubjectArtefactDescription',pTable.ColumnName)})
+                if isfield(tInfo, 'SubjectArtefactDescription')
+                    tInfo = rmfield(tInfo,'SubjectArtefactDescription');
+                end
+            else
+                if ~ischar(pTable.Data{rowIdx, strcmp('SubjectArtefactDescription',pTable.ColumnName)})
+                    tInfo.SubjectArtefactDescription = char(pTable.Data{rowIdx,strcmp('SubjectArtefactDescription',pTable.ColumnName)});
+                else
+                    tInfo.SubjectArtefactDescription = pTable.Data{rowIdx,strcmp('SubjectArtefactDescription',pTable.ColumnName)};
+                end
+            end
+            EEG(e).BIDS.tInfo = tInfo;
+            EEG(e).BIDS.pInfoDesc = pInfoDesc;
+            colIdx = 1:numel(pTable.ColumnName);
+            colIdx = colIdx(~strcmp('HeadCircumference',pTable.ColumnName) & ~strcmp('SubjectArtefactDescription',pTable.ColumnName)); % these are not pInfo fields
+            EEG(e).BIDS.pInfo = [pFields; pTable.Data(rowIdx,colIdx)];
+            EEG(e).saved = 'no';
+            EEG(e).history = [EEG(e).history command];
+        end       
+        
+        clear('pInfoBIDS');
+        close(f);
+    end
+    %% callback handle for Add/Remove Column button
+    function editColumnCB(~, ~, table)
+        [~, ~, ~, structout] = inputgui('geometry', {[1 1] [1 1] [1 1 1 1]}, 'geomvert', [1 1 1], 'uilist', {...
+                {'Style', 'text', 'string', 'New column name (no space):'} ...
+                {'Style', 'edit', 'Tag', 'new_name'} ...
+                {'Style', 'text', 'string', 'Column to remove (*cannot be undone):'} ...
+                {'Style', 'popupmenu', 'string', ['(none)' table.ColumnName'], 'Tag', 'removed_column'} ...
+                {'Style', 'text', 'string', 'Rename column'} ...
+                {'Style', 'popupmenu', 'string', ['(none)' table.ColumnName'], 'Tag', 'renamed_column_target'} ...
+                {'Style', 'text', 'string', 'to:'} ...
+                {'Style', 'edit', 'Tag', 'renamed_column_dest'} ...
+                });
+        if ~isempty(structout)
+            if ~isempty(structout.new_name)
+                addNewColumn(structout.new_name);
+            end
+            if ~isempty(structout.removed_column) && structout.removed_column > 1
+                removedColumn = table.ColumnName{structout.removed_column-1};
+                removeColumn(removedColumn);
+            end
+            if ~isempty(structout.renamed_column_target) && structout.renamed_column_target > 1
+                targetColumn = table.ColumnName{structout.renamed_column_target-1};
+                if ~isempty(structout.renamed_column_dest)
+                    renameColumn(targetColumn, structout.renamed_column_dest);
+                end
+            end            
+        end
+        
+        function addNewColumn(newColName)
+            % input validation
+            newField = checkFormat(newColName);
+            pFields = [pFields newField];
+
+            % add to pInfoBIDS structure
+            pInfoBIDS.(newField).Description = ''; 
+            pInfoBIDS.(newField).Levels = struct([]);
+            pInfoBIDS.(newField).Units = '';
+            % update Tables
+            pInfoTbl.ColumnName = [pInfoTbl.ColumnName;newField];
+            temp = pInfoTbl.Data;
+            pInfoTbl.Data = cell(size(pInfoTbl.Data,1), size(pInfoTbl.Data,2)+1);
+            pInfoTbl.Data(:,1:size(temp,2)) = temp; 
+            pInfoTbl.ColumnEditable = [pInfoTbl.ColumnEditable true];
+            
+            bidsTbl.RowName = [bidsTbl.RowName;newField];
+            temp = bidsTbl.Data;
+            bidsTbl.Data = cell(size(bidsTbl.Data,1)+1, size(bidsTbl.Data,2));
+            bidsTbl.Data(1:size(temp,1),:) = temp;
+            bidsTbl.Data{end,find(strcmp(bidsTbl.ColumnName, 'Levels'))} = 'Click to specify'; 
+        end
+        function removeColumn(colName)
+            pFields(strcmp(pFields, colName)) = [];
+
+            % remove from pInfoBIDS structure
+            if isfield(pInfoBIDS, colName)
+                pInfoBIDS = rmfield(pInfoBIDS, colName);
+            end
+            % update Tables
+            colIdx = strcmp(pInfoTbl.ColumnName,colName);
+            if any(colIdx)
+                pInfoTbl.Data(:, colIdx) = [];
+                pInfoTbl.ColumnName(colIdx) = [];
+            end
+            rowIdx = strcmp(bidsTbl.RowName, colName);
+            if any(rowIdx)
+                bidsTbl.Data(rowIdx,:) = [];
+                bidsTbl.RowName(rowIdx) = [];
+            end
+        end
+        function renameColumn(target, destination)
+            % input validation
+            colName = checkFormat(destination);
+            
+            pFields = strrep(pFields, target, colName);
+            % update pInfoBIDS structure
+            if isfield(pInfoBIDS, target)
+                pInfoBIDS.(colName) = pInfoBIDS.(target);
+                pInfoBIDS = rmfield(pInfoBIDS, target);
+            end
+            % update Tables
+            colIdx = strcmp(pInfoTbl.ColumnName,target);
+            if any(colIdx)
+                pInfoTbl.ColumnName{colIdx} = colName;
+            end
+            rowIdx = strcmp(bidsTbl.RowName, target);
+            if any(rowIdx)
+                bidsTbl.RowName{rowIdx} = colName;
+            end  
+        end
+    end
+
+    %% callback handle for cell selection in the participant info table
+    function pInfoCellSelectedCB(arg1, obj)
+        removeLevelUI();
+        tbl = obj.Source;
+        if ~isempty(obj.Indices)
+            uicontrol(f, 'Style', 'text', 'String', tbl.Data{obj.Indices(1), 1}, 'Units', 'normalized', 'Position',[0.02 0 0.38 0.08], 'HorizontalAlignment', 'left', 'FontSize',11,'FontAngle','italic','ForegroundColor', fg,'BackgroundColor', bg);
+            if strcmp(obj.Source.ColumnName{obj.Indices(2)}, 'SubjectArtefactDescription')
+                uicontrol(f, 'Style', 'text', 'String', 'Input for Subject Artefact Description', 'Units', 'normalized', 'Position',[0.42 0.43 0.68 0.05], 'HorizontalAlignment', 'left','FontAngle','italic','ForegroundColor', fg,'BackgroundColor', bg, 'Tag', 'cellContentHeader');
+                uicontrol(f, 'Style', 'edit', 'String', obj.Source.Data{obj.Indices(1),obj.Indices(2)}, 'Units', 'normalized', 'Max',2,'Min',0,'Position',[0.42 0.23 0.5 0.2], 'HorizontalAlignment', 'left', 'Callback', {@artefactCB, obj}, 'Tag', 'cellContentMsg');
+            end
+        end
+    end
+
+    %% callback handle for cell edit in pInfo table
+    function pInfoCellEditCB(arg1, obj, input)
+        row = obj.Indices(1);
+        col = obj.Indices(2);
+        pTbl = obj.Source;
+        if ~isempty(pTbl.Data{row, strcmp('participant_id', pTbl.ColumnName)})
+            if exist('input','var') % called from edit box for artefact description
+                entered = input;
+            else
+                entered = obj.EditData;
+            end
+            % for each row of the pInfo table
+            for r=1:size(pTbl.Data,1)
+                % if same subject with celected cell then copy value to that row as well
+                participantColIdx = find(strcmp(pTbl.ColumnName,'participant_id'));
+                if strcmp(pTbl.Data{r,participantColIdx}, pTbl.Data{row,participantColIdx})
+                    pTbl.Data{r,col} = entered;
+                end
+            end
+        end
+    end
+
+    %% callback handle for cell selection in the BIDS table
+    function bidsCellSelectedCB(arg1, obj) 
+        if size(obj.Indices,1) == 1
+            removeLevelUI();
+            row = obj.Indices(1);
+            col = obj.Indices(2);
+            field = obj.Source.RowName{row};
+            columnName = obj.Source.ColumnName{col};
+            
+            if strcmp(columnName, 'Levels')
+                createLevelUI('','',obj,field);
+            elseif strcmp(columnName, 'Description')
+                uicontrol(f, 'Style', 'text', 'String', sprintf('%s (%s):',columnName, 'full description of the field'), 'Units', 'normalized', 'Position',[0.42 0.43 0.68 0.05], 'HorizontalAlignment', 'left','FontAngle','italic','ForegroundColor', fg,'BackgroundColor', bg, 'Tag', 'cellContentHeader');
+                uicontrol(f, 'Style', 'edit', 'String', obj.Source.Data{row,col}, 'Units', 'normalized', 'Max',2,'Min',0,'Position',[0.42 0.23 0.5 0.2], 'HorizontalAlignment', 'left', 'Callback', {@descriptionCB, obj,field}, 'Tag', 'cellContentMsg');
+            end
+        end
+    end
+    
+    
+    %% callback handle for cell edit in BIDS table
+    function bidsCellEditCB(arg1, obj)
+        field = obj.Source.RowName{obj.Indices(1)};
+        column = obj.Source.ColumnName{obj.Indices(2)};
+        if ~strcmp(column, 'Levels')
+            pInfoBIDS.(field).(column) = obj.EditData;
+        end
+    end
+    
+    function descriptionCB(src,event,obj,field) 
+        obj.Source.Data{obj.Indices(1),obj.Indices(2)} = src.String;
+        pInfoBIDS.(field).Description = src.String;
+    end
+
+    function artefactCB(src,event,obj) 
+        obj.Source.Data{obj.Indices(1),obj.Indices(2)} = src.String;
+        pInfoCellEditCB(src, obj, src.String);
+    end
+
+    function createLevelUI(src,event,table,field)
+        removeLevelUI();
+        lvlHeight = 0.43;
+        if numel(EEG) == 1
+            uicontrol(f, 'Style', 'text', 'String', 'Documentation of levels does not apply to single dataset - edit at the study level.', 'Units', 'normalized', 'Position', [0.42 lvlHeight bidsWidth 0.05],'ForegroundColor', fg,'BackgroundColor', bg, 'Tag', 'levelEditMsg');
+        elseif strcmp(field, 'Participant_ID') || strcmp(field, 'Age')
+            uicontrol(f, 'Style', 'text', 'String', 'Levels editing does not apply to this field.', 'Units', 'normalized', 'Position', [0.42 lvlHeight bidsWidth 0.05],'ForegroundColor', fg,'BackgroundColor', bg, 'Tag', 'levelEditMsg');
+        else
+            pTable = findobj('Tag', 'pInfoTable');
+            if numel(pTable) > 1
+                pTable = pTable(1);
+            end
+            colIdx = find(strcmp(pTable.ColumnName, field));
+            levelCellText = table.Source.Data{find(strcmp(table.Source.RowName, field)), find(strcmp(table.Source.ColumnName, 'Levels'))}; % text (fieldName-Levels) cell. if 'n/a' then no action, 'Click to..' then conditional action, '<value>,...' then get levels
+            % retrieve all unique values
+%             if isnumeric(pTable.Data{1,colIdx}) % values already in string format
+%                 values = arrayfun(@(x) num2str(x), [pTable.Data{:,colIdx}], 'UniformOutput', false);
+%                 levels = unique(values)';
+%             else
+                values = {pTable.Data{:,colIdx}};
+                idx = cellfun(@isempty, values);
+                levels = unique(values(~idx))';
+%             end
+            if strcmp(levelCellText,'n/a')
+                uicontrol(f, 'Style', 'text', 'String', 'Levels editing does not apply to this field.', 'Units', 'normalized', 'Position', [0.42 lvlHeight bidsWidth 0.05],'ForegroundColor', fg,'BackgroundColor', bg, 'Tag', 'levelEditMsg');
+            elseif isempty(levels)
+                uicontrol(f, 'Style', 'text', 'String', 'No value found. Please specify values in Participant information table.', 'Units', 'normalized', 'Position', [0.42 lvlHeight 0.58 0.05],'ForegroundColor', fg,'BackgroundColor', bg, 'Tag', 'levelEditMsg');
+            elseif strcmp('Click to specify', levelCellText) && length(levels) > levelThreshold 
+                msg = sprintf('\tThere are more than %d unique levels for field %s.\nAre you sure you want to specify levels for it?', levelThreshold, field);
+                c4 = uicontrol(f, 'Style', 'text', 'String', msg, 'Units', 'normalized', 'FontWeight', 'bold', 'ForegroundColor', fg,'BackgroundColor', bg, 'Tag', 'confirmMsg');
+                c4.Position = [0.42 lvlHeight-0.05 0.58 0.1];
+                c5 = uicontrol(f, 'Style', 'pushbutton', 'String', 'Yes', 'Units', 'normalized','Tag', 'confirmBtn', 'Callback', {@ignoreThresholdCB,table,field});
+                c5.Position = [0.42+0.58/2-0.1/2 lvlHeight-0.1 0.1 0.05];
+            else
+                % build table data
+                t = cell(length(levels),2);
+                for lvl=1:length(levels)
+                    formattedLevel = checkFormat(levels{lvl}); % put level in the right format for indexing. Number is prepended by 'x'
+                    t{lvl,1} = formattedLevel;
+                    if ~isempty(pInfoBIDS.(field).Levels) && isfield(pInfoBIDS.(field).Levels, formattedLevel)
+                        t{lvl,2} = pInfoBIDS.(field).Levels.(formattedLevel);
+                    end
+                end
+                % create UI
+                uicontrol(f, 'Style', 'text', 'String', ['Describe the categorical values of participant field ' field], 'Units', 'normalized', 'HorizontalAlignment', 'left', 'Position', [0.52 0.45 0.53 0.05],'FontWeight', 'bold','ForegroundColor', fg,'BackgroundColor', bg, 'Tag', 'levelEditMsg');
+                msg = 'BIDS allows you to describe the level for each of your categorical field. Describing levels helps other researchers to understand your experiment better';
+                uicontrol(f, 'Style', 'text', 'String', msg, 'Units', 'normalized', 'HorizontalAlignment', 'Left','Position', [0.42 0.02 0.15 0.36],'ForegroundColor', fg,'BackgroundColor', bg, 'Tag', 'levelMsg');
+                h = uitable(f, 'Data', t(:,2), 'ColumnName', {'Description'}, 'RowName', t(:,1), 'Units', 'normalized', 'Position', [0.58 0.08 0.4 0.36], 'FontSize', fontSize, 'Tag', 'levelEditTbl', 'CellEditCallback',{@levelEditCB,field},'ColumnEditable',true); 
+                h.ColumnWidth = {appWidth*0.4*0.9};
+            end
+        end
+    end
+    function ignoreThresholdCB(src,event,table, field)
+        table.Source.Data{find(strcmp(table.Source.RowName, field)), find(strcmp(table.Source.ColumnName, 'Levels'))} = 'Click to specify below (ignore max number of levels threshold)';
+        createLevelUI('','',table,field);
+    end
+    function levelEditCB(arg1, obj, field)
+        level = checkFormat(obj.Source.RowName{obj.Indices(1)});
+        description = obj.EditData;
+        if isempty(pInfoBIDS.(field).Levels)
+            temp = [];
+            temp.(level) = description;
+            pInfoBIDS.(field).Levels = temp;
+        else
+            pInfoBIDS.(field).Levels.(level) = description;
+        end
+        specified_levels = fieldnames(pInfoBIDS.(field).Levels);
+        % Update main table
+        mainTable = findobj('Tag','bidsTable');
+        mainTable.Data{find(strcmp(field,mainTable.RowName)),find(strcmp('Levels',mainTable.ColumnName))} = strjoin(specified_levels, ',');
+    end
+    
+    function bidsFieldSelected(src, event, table, row, col) 
+        val = src.Value;
+        str = src.String;
+        selected = str{val};
+        table.Data{row,col} = selected;
+        field = table.RowName{row};
+        eventBIDS.(field).BIDSField = selected;
+    end
+    function formatted = checkFormat(str)
+        if ~isempty(str2num(str))
+            formatted = ['x' str];
+        else
+            formatted = strrep(str,' ','_'); %replace space with _
+        end
+    end
+    function removeLevelUI()
+        % remove old ui items of level section if exist
+        h = findobj('Tag', 'levelEditMsg');
+        if ~isempty(h)
+            delete(h);
+        end
+        h = findobj('Tag', 'levelEditTbl');
+        if ~isempty(h)
+            delete(h);
+        end
+        h = findobj('Tag', 'confirmMsg');
+        if ~isempty(h)
+            delete(h);
+        end
+        h = findobj('Tag', 'confirmBtn');
+        if ~isempty(h)
+            delete(h);
+        end
+        h = findobj('Tag', 'noBidsMsg');
+        if ~isempty(h)
+            delete(h);
+        end
+        h = findobj('Tag', 'cellContentMsg');
+        if ~isempty(h)
+            delete(h);
+        end
+        h = findobj('Tag', 'cellContentHeader');
+        if ~isempty(h)
+            delete(h);
+        end
+        h = findobj('Tag', 'selectBIDSMsg');
+        if ~isempty(h)
+            delete(h);
+        end
+        h = findobj('Tag', 'selectBIDSDD');
+        if ~isempty(h)
+            delete(h);
+        end
+        h = findobj('Tag', 'levelMsg');
+        if ~isempty(h)
+            delete(h);
+        end
+    end
+    function [pBIDS, pFields] = newpInfoBIDS()
+        pBIDS = getpInfoDesc();
+        if isempty(pBIDS)
+            pFields = { 'participant_id' 'Gender' 'Age' 'Group'};
+            for idx=1:length(pFields)
+                if strcmp(pFields{idx}, 'participant_id')
+                    pBIDS.participant_id.Description = 'Unique participant label';
+                    pBIDS.participant_id.Units = '';
+                    pBIDS.participant_id.Levels = 'n/a';
+                elseif strcmp(pFields{idx}, 'Gender')
+                    pBIDS.Gender.Description = 'Participant gender';      
+                    pBIDS.Gender.Levels = struct;
+                    pBIDS.Gender.Units = '';
+                elseif strcmp(pFields{idx}, 'Age')
+                    pBIDS.Age.Description = 'Participant age (years)';
+                    pBIDS.Age.Units = 'years';
+                    pBIDS.Age.Levels = 'n/a';
+                elseif strcmp(pFields{idx}, 'Group')
+                    pBIDS.Group.Description = 'Participant group label';
+                    pBIDS.Group.Units = '';
+                    pBIDS.Group.Levels = struct;
+                end
+            end
+        else
+            pFields = fieldnames(pBIDS)';
+            for p=1:numel(pFields)
+                if ~isfield(pBIDS.(pFields{p}), 'Units')
+                    if strcmp(pFields{p}, 'Age')
+                        pBIDS.(pFields{p}).Units = 'years';
+                    else
+                        pBIDS.(pFields{p}).Units = '';
+                    end
+                end
+                if ~isfield(pBIDS.(pFields{p}), 'Levels')
+                    if strcmp(pFields{p}, 'Age') || strcmp(pFields{p}, 'participant_id')
+                        pBIDS.(pFields{p}).Levels = 'n/a';
+                    else
+                        pBIDS.(pFields{p}).Levels = struct;
+                    end
+                end
+            end
+        end 
+        % Get BIDS information
+        function info = getpInfoDesc()
+            hasBIDS = arrayfun(@(x) isfield(x,'BIDS') && ~isempty(x.BIDS),EEG);
+            if sum(hasBIDS) == 0 %if no BIDS found for any EEG
+                info = [];
+            else % at least one EEG has BIDS
+                if sum(hasBIDS) < numel(EEG) % not all have BIDS
+                    warning('Not all EEG contains BIDS information.');
+                end
+                haspInfoDesc = arrayfun(@(x) isfield(x,'BIDS') && isfield(x.BIDS,'pInfoDesc') && ~isempty(x.BIDS.pInfoDesc),EEG);
+                if sum(haspInfoDesc) == 0
+                    info = [];
+                else % at least one EEG has BIDS.pInfoDesc
+                    try
+                        bids = [EEG(haspInfoDesc).BIDS];
+                        allpInfoDesc = [bids.pInfoDesc];
+                        if numel(allpInfoDesc) < numel(EEG)
+                            info = EEG(find(haspInfoDesc,1)).BIDS.pInfoDesc;
+                            warning('Not all EEG contains BIDS information. Using BIDS information of EEG(%d)...',find(haspInfoDesc,1));
+                        else
+                            info = allpInfoDesc(1);
+                            fprintf('Using BIDS information of the first dataset for all datasets...\n');
+                        end
+                    catch % field inconsistent
+                        info = EEG(find(haspInfoDesc,1)).BIDS.pInfoDesc;
+                        warning('Inconsistence found in BIDS information across STUDY datasets. Using BIDS information of EEG(%d)...',find(haspInfoDesc,1));
+                    end
+                end
+            end
+        end
+    end
+end